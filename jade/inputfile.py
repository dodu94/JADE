# -*- coding: utf-8 -*-

# Created on Mon Nov  4 17:21:24 2019

# @author: Davide Laghi

# Copyright 2021, the JADE Development Team. All rights reserved.

# This file is part of JADE.

# JADE is free software: you can redistribute it and/or modify
# it under the terms of the GNU General Public License as published by
# the Free Software Foundation, either version 3 of the License, or
# (at your option) any later version.

# JADE is distributed in the hope that it will be useful,
# but WITHOUT ANY WARRANTY; without even the implied warranty of
# MERCHANTABILITY or FITNESS FOR A PARTICULAR PURPOSE.  See the
# GNU General Public License for more details.

# You should have received a copy of the GNU General Public License
# along with JADE.  If not, see <http://www.gnu.org/licenses/>.

import json
import os
import re
import sys
import textwrap
import warnings
from contextlib import contextmanager

from numjuggler import parser as par

import f4enix.input.materials as mat
from f4enix.input.d1suned import Reaction, ReactionFile


@contextmanager
def suppress_stdout():
    with open(os.devnull, "w") as devnull:
        old_stdout = sys.stdout
        sys.stdout = devnull
        try:
            yield
        finally:
            sys.stdout = old_stdout


def check_transport_activation(lib):
    # Operate on the newlib, should arrive in the 99c-31c format
    errmsg = """
 Please define the pair activation-transport lib for SDDR benchmarks
 (e.g. 99c-31c). See additional details on the documentation.
            """
    try:
        activationlib = lib.split("-")[0]
        transportlib = lib.split("-")[1]
    except IndexError:
        raise ValueError(errmsg)
    # Check that libraries have been correctly defined
    if activationlib + "-" + transportlib != lib:
        raise ValueError(errmsg)

    return activationlib, transportlib


class SerpentInputFile:
    def __init__(self, lines, materials, name=None):
        """
        Object representing a Serpent input file

        Parameters
        ----------
        cards : dic
            contains the cells, surfaces, settings and title cards.
        materials : matreader.MatCardList
            material list in the input.
        name : str, optional
            name associated with the file. The default is None.

        Returns
        -------
        None.

        """

        # All cards from parser separated by the materials
        self.lines = lines

        # Materials list (see matreader.py)
        self.materials = materials

        # Set a name
        self.name = name

    @classmethod
    def from_text(cls, inputfile):
        """
        Reads input file into list. Removes trailing empty lines.

        Parameters
        ----------
        cls : 'SerpentInputFile'
            The class itself.
        inputfile : path like object
            path to the Serpent input file.

        Returns
        -------
        SerpentInputFile instance with data from the input file.

        """
        with open(inputfile, "r") as f:
            lines = f.readlines()

        # Remove trailing empty lines
        idx = len(lines) - 1
        while True:
            if lines[idx].strip() == "":
                del lines[idx]
                idx -= 1
            else:
                break

        materials = None

        return cls(lines, materials, name=os.path.basename(inputfile).split(".")[0])

    def add_stopCard(self, nps: int) -> None:
        """Add number of particles card

        Parameters
        ----------
        nps : int
            number of particles to simulate
        """
        self.lines.append("\nset nps " + str(int(nps)) + "\n")

    def _to_text(self) -> str:
        """
        Get the input in Serpent formatted text

        Returns
        -------
        str
            Serpent formatted text for the input
        """

        # Add materials
        self.lines.append(self.materials.to_text())
        self.lines.append("\n")  # Missing

        toprint = ""
        for line in self.lines:
            toprint = toprint + line

        return toprint

    def write(self, out) -> None:
        """
        Write the input to a file

        Parameters
        ----------
        out : str
            path to the output file.

        Returns
        -------
        None.

        """
        to_print = self._to_text()

        with open(out, "w") as outfile:
            outfile.write(to_print)


'''
class OpenMCInputFiles:
    def __init__(
        self, geometry, settings, tallies, openmc_materials, materials, name=None
    ):
        """Object representing an OpenMC input file.

        Parameters
        ----------
        geometry : List[str], optional
            OpenMC geometry
        settings : List[str], optional
            OpenMC settings
        tallies : List[str], optional
            OpenMC tallies
        openmc_materials : List[str], optional
            OpenMC materials
        materials : List[str], optional
            material list in the input
        name : str, optional
            name associated with the file, by default None
        """

        # Geometry, settings and tallies for OpenMC
        self.geometry = geometry
        self.settings = settings
        self.tallies = tallies
        # Temporary material holder until materials supports openmc mats
        self.openmc_materials = openmc_materials

        # Materials list (see matreader.py)
        self.materials = materials

        # Set a name
        self.name = name

    # This should be updated to use xml elements rather than strings
    def _get_lines(self, path: str):
        """Read in lines from file.

        Parameters
        ----------
        path : str
            Path to file

        Returns
        -------
        Optional[List[str]]
            List of lines from the file or none if file not found.
        """
        if os.path.exists(path):
            with open(path, "r") as f:
                lines = f.readlines()
        else:
            lines = None
        return lines

    @classmethod
    def from_path(cls, path: str) -> "OpenMCInputFiles":
        """Reads contents of geometry, settings, tallies, openmc_materials from XML files.

        Parameters
        ----------
        path : str
            path to the files

        Returns
        -------
        OpenMCInputFiles
            Intance of class initialised with data from XML files.
        """

        geometry_file = os.path.join(path, "geometry.xml")
        geometry = cls._get_lines(cls, geometry_file)

        settings_file = os.path.join(path, "settings.xml")
        settings = cls._get_lines(cls, settings_file)

        tallies_file = os.path.join(path, "tallies.xml")
        tallies = cls._get_lines(cls, tallies_file)

        openmc_materials_file = os.path.join(path, "materials.xml")
        openmc_materials = cls._get_lines(cls, openmc_materials_file)

        materials = None

        name = os.path.basename(os.path.dirname(path))

        return cls(geometry, settings, tallies, openmc_materials, materials, name=name)

    def add_stopCard(self, nps: int) -> None:
        """Add number of particles to simulate

        Parameters
        ----------
        nps : int
            number of particles to simulate
        """
        for i, line in enumerate(self.settings):
            if "<settings>" in line:
                batches_line = "  <batches>100</batches>\n"
                self.settings.insert(i + 1, batches_line)
                particles = int(nps / 100)
                particles_line = "  <particles>" + str(particles) + "</particles>\n"
                self.settings.insert(i + 1, particles_line)
                break

    def _to_xml(self, libmanager) -> tuple:
        """Convert Class data to XML format

        Parameters
        ----------
        libmanager : libmanager
            Library manager

        Returns
        -------
        tuple
            A tuple containing XML representations of geometry, settings, tallies, and openmc_materials.
        """

        # Add materials
        self.openmc_materials = self.materials.to_xml(libmanager)

        geometry = ""
        for line in self.geometry:
            geometry = geometry + line

        settings = ""
        for line in self.settings:
            settings = settings + line

        tallies = ""
        for line in self.tallies:
            tallies = tallies + line

        openmc_materials = self.openmc_materials

        return geometry, settings, tallies, openmc_materials

    def write(self, path, libmanager) -> None:
        """
        Write the input to a file

        Parameters
        ----------
        out : str
            path to the output file.

        Returns
        -------
        None.

        """
        geometry, settings, tallies, openmc_materials = self._to_xml(libmanager)

        geometry_file = os.path.join(path, "geometry.xml")
        with open(geometry_file, "w") as outfile:
            outfile.write(geometry)

        settings_file = os.path.join(path, "settings.xml")
        with open(settings_file, "w") as outfile:
            outfile.write(settings)

        tallies_file = os.path.join(path, "tallies.xml")
        with open(tallies_file, "w") as outfile:
            outfile.write(tallies)

<<<<<<< HEAD
        materials_file = os.path.join(path, "materials.xml")
        with open(materials_file, "w") as outfile:
            outfile.write(materials)
'''
=======
        openmc_materials_file = os.path.join(path, "materials.xml")
        with open(openmc_materials_file, "w") as outfile:
            outfile.write(openmc_materials)
>>>>>>> 9086fc07
<|MERGE_RESOLUTION|>--- conflicted
+++ resolved
@@ -344,13 +344,7 @@
         with open(tallies_file, "w") as outfile:
             outfile.write(tallies)
 
-<<<<<<< HEAD
         materials_file = os.path.join(path, "materials.xml")
         with open(materials_file, "w") as outfile:
             outfile.write(materials)
-'''
-=======
-        openmc_materials_file = os.path.join(path, "materials.xml")
-        with open(openmc_materials_file, "w") as outfile:
-            outfile.write(openmc_materials)
->>>>>>> 9086fc07
+'''