--- conflicted
+++ resolved
@@ -76,37 +76,7 @@
         print(" Dumping Raw Data...")
         self.print_raw()
         print(" Generating plots...")
-<<<<<<< HEAD
-        if self.mcnp:
-            outpath = os.path.join(self.atlas_path_mcnp, "tmp")
-            tally_info = [
-                (2, "Averaged Neutron Flux (175 groups)", "Neutron Flux", r"$\#/cm^2$"),
-                (32, "Averaged Gamma Flux (24 groups)", "Gamma Flux", r"$\#/cm^2$"),
-            ]
-        if self.serpent:
-            outpath = os.path.join(self.atlas_path_serpent, "tmp")
-            tally_info = [
-                (2, "Averaged Neutron Flux (175 groups)", "Neutron Flux", r"$\#/cm^2$"),
-                (32, "Averaged Gamma Flux (24 groups)", "Gamma Flux", r"$\#/cm^2$"),
-            ]
-        if self.openmc:
-            outpath = os.path.join(self.atlas_path_openmc, "tmp")
-            tally_info = [
-                (4, "Averaged Neutron Flux (175 groups)", "Neutron Flux", r"$\#/cm^2$"),
-                (14, "Averaged Gamma Flux (24 groups)", "Gamma Flux", r"$\#/cm^2$"),
-            ]
-        if self.d1s:
-            outpath = os.path.join(self.atlas_path_d1s, "tmp")
-            tally_info = [
-                (2, "Averaged Neutron Flux (175 groups)", "Neutron Flux", r"$\#/cm^2$"),
-                (32, "Averaged Gamma Flux (24 groups)", "Gamma Flux", r"$\#/cm^2$"),
-            ]
-        if not os.path.exists(outpath):
-            os.mkdir(outpath)
-        self._generate_single_plots(outpath, tally_info)
-=======
         self._generate_single_plots()
->>>>>>> b2999039
         print(" Single library post-processing completed")
 
     def _generate_single_plots(self):
