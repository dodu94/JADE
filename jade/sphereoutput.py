# -*- coding: utf-8 -*-
"""
Created on Thu Jan  2 10:36:38 2020

@author: Davide Laghi

Copyright 2021, the JADE Development Team. All rights reserved.

This file is part of JADE.

JADE is free software: you can redistribute it and/or modify
it under the terms of the GNU General Public License as published by
the Free Software Foundation, either version 3 of the License, or
(at your option) any later version.

JADE is distributed in the hope that it will be useful,
but WITHOUT ANY WARRANTY; without even the implied warranty of
MERCHANTABILITY or FITNESS FOR A PARTICULAR PURPOSE.  See the
GNU General Public License for more details.

You should have received a copy of the GNU General Public License
along with JADE.  If not, see <http://www.gnu.org/licenses/>.
"""
from __future__ import annotations

# import pythoncom
import math
import os
import shutil
import sys

from typing import TYPE_CHECKING

import numpy as np
import pandas as pd
import openpyxl

# import openpyxl
# from openpyxl.utils.dataframe import dataframe_to_rows
from tqdm import tqdm
from xlsxwriter.utility import xl_rowcol_to_cell

import jade.atlas as at
import jade.excelsupport as exsupp
import jade.plotter as plotter
from jade.configuration import Configuration
from jade.output import BenchmarkOutput, MCNPoutput, OpenMCOutput

if TYPE_CHECKING:
    from jade.main import Session


class SphereOutput(BenchmarkOutput):
    def __init__(self, lib: str, code: str, testname: str, session: Session):
        """
        Initialises the SphereOutput class from the general BenchmarkOutput
        class, see output.py for details on how self variables are assigned  

        Parameters
        ----------
        lib : str
            library to post-process
        code : str
            code being post processed
        testname : str 
            name of the benchmark being postprocessed
        session : Session
            Jade Session
        exp : str
            the benchmark is an experimental one

        Returns
        -------
        None.

        """
        super().__init__(lib, code, testname, session)

        # Load the settings for zaids and materials
        mat_path = os.path.join(self.cnf_path, "MaterialsSettings.csv")
        self.mat_settings = pd.read_csv(mat_path, sep=",").set_index("Symbol")

        zaid_path = os.path.join(self.cnf_path, "ZaidSettings.csv")
        self.zaid_settings = pd.read_csv(zaid_path, sep=",").set_index("Z")

    def single_postprocess(self):
        """
        Execute the full post-processing of a single library (i.e. excel,
        raw data and atlas)

        Returns
        -------
        None.

        """
        print(" Generating Excel Recap...")
        self.pp_excel_single()
        print(" Dumping Raw Data...")
        self.print_raw()
        print(" Generating plots...")
        self._generate_single_plots()

    def _generate_single_plots(self):
        """
        Generate all the requested plots in a temporary folder

        Returns
        -------
        None.

        """

        for code, outputs in self.outputs.items():
            # edited by T. Wheeler. openmc requires separate tally numbers which is accounted for here
            outpath = os.path.join(self.atlas_path, "tmp")
            os.mkdir(outpath)
            if self.openmc:
                tally_info = [
                    (
                        4,
                        "Averaged Neutron Flux (175 groups)",
                        "Neutron Flux",
                        r"$\#/cm^2$",
                    ),
                    (14, "Averaged Gamma Flux (24 groups)", "Gamma Flux", r"$\#/cm^2$"),
                ]
            else:
                tally_info = [
                    (
                        2,
                        "Averaged Neutron Flux (175 groups)",
                        "Neutron Flux",
                        r"$\#/cm^2$",
                    ),
                    (32, "Averaged Gamma Flux (24 groups)", "Gamma Flux", r"$\#/cm^2$"),
                ]
            for tally, title, quantity, unit in tally_info:
                print(" Plotting tally n." + str(tally))
                for zaidnum, output in tqdm(outputs.items()):
                    title = title
                    tally_data = output.tallydata.set_index("Tally N.").loc[tally]
                    energy = tally_data["Energy"].values
                    values = tally_data["Value"].values
                    error = tally_data["Error"].values
                    lib_name = self.session.conf.get_lib_name(self.lib)
                    lib = {
                        "x": energy,
                        "y": values,
                        "err": error,
                        "ylabel": str(zaidnum) + " (" + lib_name + ")",
                    }
                    data = [lib]
                    outname = str(zaidnum) + "-" + self.lib + "-" + str(tally)
                    plot = plotter.Plotter(
                        data,
                        title,
                        outpath,
                        outname,
                        quantity,
                        unit,
                        "Energy [MeV]",
                        self.testname,
                    )
                    plot.plot("Binned graph")

            self._build_atlas(outpath)

    def _build_atlas(self, outpath):
        """
        Build the atlas using all plots contained in directory

        Parameters
        ----------
        outpath : str or path
            temporary folder containing all plots.

        Returns
        -------
        None.

        """
        atlas_path = os.path.join(outpath, "..")
        # Printing Atlas
        template = os.path.join(self.path_templates, "AtlasTemplate.docx")
        if self.single:
            name = self.lib
        else:
            name = self.name

        atlas = at.Atlas(template, "Sphere " + name)
        atlas.build(outpath, self.session.lib_manager, self.mat_settings)
        atlas.save(atlas_path)
        # Remove tmp images
        shutil.rmtree(outpath)

    def compare(self):
        """
        Execute the full post-processing of a comparison of libraries
        (i.e. excel, and atlas)

        Returns
        -------
        None.

        """
        print(" Generating Excel Recap...")
        self.pp_excel_comparison()
        print(" Creating Atlas...")
        # outpath = os.path.join(self.atlas_path, 'tmp')
        # os.mkdir(outpath)
        # Recover all libraries and zaids involved
        libraries, allzaids, outputs = self._get_organized_output()

        globalname = ""
        for lib in self.lib:
            globalname = globalname + lib + "_Vs_"

        globalname = globalname[:-4]

        # Plot everything
        print(" Generating Plots Atlas...")
        self._generate_plots(allzaids, globalname)

    def _generate_plots(self, allzaids, globalname):
        """
        Generate all the plots requested by the Sphere leakage benchmark

        Parameters
        ----------
        allzaids : list
            list of all zaids resulting from the union of the results from
            both libraries.
        outputs : dic
            dictionary containing the outputs for each library, for each code
            format: {
                    code1:{library1:[outputs], library2:[outputs], ...}, 
                    code2:{library1:[outputs], library2:[outputs], ...},
                    ...
                    }
        globalname : str
            name for the output.

        Returns
        -------
        None.

        """
        for code, code_outputs in self.outputs.items():
            outpath = os.path.join(self.atlas_path, "tmp")
            if not os.path.exists(outpath):
                os.mkdir(outpath)
            if code == "mcnp":
                tally_info = [
                    (
                        2,
                        "Averaged Neutron Flux (175 groups)",
                        "Neutron Flux",
                        r"$\#/cm^2$",
                    ),
                    (32, "Averaged Gamma Flux (24 groups)", "Gamma Flux", r"$\#/cm^2$"),
                ]
            if code == "openmc":
                tally_info = [
                    (
                        4,
                        "Averaged Neutron Flux (175 groups)",
                        "Neutron Flux",
                        r"$\#/cm^2$",
                    ),
                    (14, "Averaged Gamma Flux (24 groups)", "Gamma Flux", r"$\#/cm^2$"),
                ]
            for tally, title, quantity, unit in tally_info:
                print(" Plotting tally n." + str(tally))
                for zaidnum in tqdm(allzaids):
                    # title = title
                    data = []
                    for library, lib_outputs in code_outputs.items():
                        try:  # Zaid could not be common to the libraries
                            tally_data = (
                                lib_outputs[zaidnum]
                                .tallydata.set_index("Tally N.")
                                .loc[tally]
                            )
                            # print(lib_outputs[zaidnum])
                            energy = tally_data["Energy"].values
                            values = tally_data["Value"].values
                            error = tally_data["Error"].values
                            lib_name = self.session.conf.get_lib_name(library)
                            lib = {
                                "x": energy,
                                "y": values,
                                "err": error,
                                "ylabel": str(zaidnum) + " (" + str(lib_name) + ")",
                            }
                            data.append(lib)
                        except KeyError:
                            # It is ok, simply nothing to plot here
                            pass

                    outname = str(zaidnum) + "-" + globalname + "-" + str(tally)
                    plot = plotter.Plotter(
                        data,
                        title,
                        outpath,
                        outname,
                        quantity,
                        unit,
                        "Energy [MeV]",
                        self.testname,
                    )
                    try:
                        plot.plot("Binned graph")
                    except IndexError:
                        print(data)
                    
            self._build_atlas(outpath)

    def _get_organized_output(self):
        """
        Organizes the outputs for each library in each code in the 
        outputs object

        Returns:
        libraries: list
            list of all libraries to be post processed
        allzaids: list
            list of all zaids/materials that have been run 
        outputs: list 
            list of all output objects for all codes and all libraries
        
        """
        libraries = []
        outputs = []
        zaids = []
        for code, library_outputs in self.outputs.items():
            for libname, outputslib in library_outputs.items():
                libraries.append(libname)
                outputs.append(outputslib)
                zaids.append(list(outputslib.keys()))
        # Extend list to all zaids
        allzaids = zaids[0]
        for zaidlist in zaids[1:]:
            allzaids.extend(zaidlist)
        allzaids = set(allzaids)  # no duplicates

        return libraries, allzaids, outputs

    def _read_mcnp_output(self):
        """Reads all MCNP outputs from a library

        Returns
        -------
            outputs : dic
                Dictionary of MCNP sphere output objects used in plotting, keys are material name or ZAID number
            results : dic
                Dictionary of overview of Tally values for each material/ZAID, returns either all values > 0 for
                tallies with postiive values only, all Values = 0 for empty tallies, and returns the corresponding 
                tally bin if it finds any negative values. Contents of the "Values" worksheet.
            errors : dic 
                Dictionary of average errors for each tally for each material/Zaid. Contents of the "Errors" worksheet.
            stat_checks : dic
                Dictionary the MCNP statistical check results for each material/ZAID. Contents of the "Statistical
                Checks" Worksheet.
        """
        # Get results
        results = []
        errors = []
        stat_checks = []
        outputs = {}
        # test_path_mcnp = os.path.join(self.test_path, "mcnp")
        for folder in os.listdir(self.test_path):
            results_path = os.path.join(self.test_path, folder, "mcnp")
            pieces = folder.split("_")
            # Get zaid
            zaidnum = pieces[-2]
            # Check for material exception
            if zaidnum == "Sphere":
                zaidnum = pieces[-1].upper()
                zaidname = self.mat_settings.loc[zaidnum, "Name"]
            else:
                zaidname = pieces[-1]
            # Get mfile
            for file in os.listdir(results_path):
                if file[-1] == "m":
                    mfile = file
                elif file[-1] == "o":
                    ofile = file
            # Parse output
            output = SphereMCNPoutput(
                os.path.join(results_path, mfile), os.path.join(results_path, ofile)
            )
            outputs[zaidnum] = output
            # Adjourn raw Data
            self.raw_data["mcnp"][zaidnum] = output.tallydata
            # Recover statistical checks
            st_ck = output.stat_checks
            # Recover results and precisions
            res, err = output.get_single_excel_data(
                ["2", "4", "6", "12", "14", "24", "34", "22", "32", "44", "46"]
            )
            for dic in [res, err, st_ck]:
                dic["Zaid"] = zaidnum
                dic["Zaid/Mat Name"] = zaidname
            results.append(res)
            errors.append(err)
            stat_checks.append(st_ck)
        return outputs, results, errors, stat_checks

    def _read_serpent_output(self):
        """Reads all Serpent outputs from a library 
        
        NOT YET IMPLEMENTED

        Returns
        -------
            outputs : dic
                Dictionary of Serpent sphere output objects used in plotting, keys are material name or ZAID number
            results : dic
                Dictionary of overview of Tally values for each material/ZAID, returns either all values > 0 for
                tallies with postiive values only, all Values = 0 for empty tallies, and returns the corresponding 
                tally bin if it finds any negative values. Contents of the "Values" worksheet.
            errors : dic 
                Dictionary of average errors for each tally for each material/Zaid. Contents of the "Errors" worksheet.
        """
        # Get results
        results = []
        errors = []
        stat_checks = []
        outputs = {}
        test_path_serpent = os.path.join(self.test_path, "serpent")
        for folder in os.listdir(test_path_serpent):
            # Call parser here
            continue
        return outputs, results, errors, stat_checks

    def _read_openmc_output(self):
        """Reads all OpenMC outputs from a library

        Returns
        -------
            outputs : dic
                Dictionary of OpenMC sphere output objects used for plotting, keys are material name or ZAID number
            results : dic
                Dictionary of overview of Tally values for each material/ZAID, returns either all values > 0 for
                tallies with postiive values only, all Values = 0 for empty tallies, and returns the corresponding 
                tally bin if it finds any negative values. Contents of the "Values" worksheet.
            errors : dic 
                Dictionary of average errors for each tally for each material/Zaid. Contents of the "Errors" worksheet.
        """
        # Get results
        results = []
        errors = []
        # stat_checks = []
        outputs = {}
        # test_path_openmc = os.path.join(self.test_path, "openmc")
        for folder in os.listdir(self.test_path):
            results_path = os.path.join(self.test_path, folder, "openmc")
            pieces = folder.split("_")
            # Get zaid
            zaidnum = pieces[-2]
            # Check for material exception
            if zaidnum == "Sphere":
                zaidnum = pieces[-1].upper()
                zaidname = self.mat_settings.loc[zaidnum, "Name"]
            else:
                zaidname = pieces[-1]
            # Parse output
            output = SphereOpenMCoutput(os.path.join(results_path, "tallies.out"))
            outputs[zaidnum] = output
            # Adjourn raw Data
            self.raw_data["openmc"][zaidnum] = output.tallydata
            # Recover statistical checks
            # st_ck = output.stat_checks
            # Recover results and precisions
            res, err = output.get_single_excel_data(["4", "14"])
            for dic in [res, err]:
                dic["Zaid"] = zaidnum
                dic["Zaid/Mat Name"] = zaidname
            results.append(res)
            errors.append(err)
            # stat_checks.append(st_ck)
        return (
            outputs,
            results,
            errors,
        )  # stat_checks

    def _generate_dataframe(self, results, errors, stat_checks=None):
        """Function to turn the output of the read_{code}_output functions into DataFrames
           for use with xlsxwriter

        Arguments
        ------
            results (dic): dictionary of tally summaries for each material/ZAID.
            errors (dic): dictionaty of average tally errors across all energy bins.
            stat_checks (dic, optional): dictionary containing results of MCNP statistical checks
            (MCNP only). Defaults to None.

        Returns
        -------
            results (DataFrame): previous dictionary but in DataFrame form
            errors (DataFrame): previous dictionary but in DataFrame form
            stat_checks (DataFrame): previous dictionary but in DataFrame form
        """            
        # Generate DataFrames
        results = pd.DataFrame(results)
        errors = pd.DataFrame(errors)

        # Swap Columns and correct zaid sorting
        # results
        for df in [results, errors]:
            df["index"] = pd.to_numeric(df["Zaid"].values, errors="coerce")
            df.sort_values("index", inplace=True)
            del df["index"]

            df.set_index(["Zaid", "Zaid/Mat Name"], inplace=True)
            df.reset_index(inplace=True)

        if stat_checks is not None:
            stat_checks = pd.DataFrame(stat_checks)
            stat_checks["index"] = pd.to_numeric(
                stat_checks["Zaid"].values, errors="coerce"
            )
            stat_checks.sort_values("index", inplace=True)
            del stat_checks["index"]

            stat_checks.set_index(["Zaid", "Zaid/Mat Name"], inplace=True)
            stat_checks.reset_index(inplace=True)
        return results, errors, stat_checks

    def pp_excel_single(self):
        """
        Generate the single library results excel

        Returns
        -------
        None.

        """
        self.outputs = {}
        self.results = {}
        self.errors = {}
        self.stat_checks = {}

        if self.mcnp:
            outfolder_path = self.excel_path
            # os.makedirs(outfolder_path, exist_ok=True)
            # outpath = os.path.join(self.excel_path_mcnp,'Sphere_single_' + 'MCNP_' + self.lib+'.xlsx')
            outpath = os.path.join(
                outfolder_path, "Sphere_single_" + "MCNP_" + self.lib + ".xlsx"
            )
            outputs, results, errors, stat_checks = self._read_mcnp_output()
            results, errors, stat_checks = self._generate_dataframe(
                results, errors, stat_checks
            )
            self.outputs["mcnp"] = outputs
            self.results["mcnp"] = results
            self.errors["mcnp"] = errors
            self.stat_checks["mcnp"] = stat_checks
            lib_name = self.session.conf.get_lib_name(self.lib)
            # Generate DataFrames
            # results = pd.DataFrame(results)
            # errors = pd.DataFrame(errors)
            # stat_checks = pd.DataFrame(stat_checks)

            # Swap Columns and correct zaid sorting
            # results
            # for df in [results, errors, stat_checks]:
            #    df['index'] = pd.to_numeric(df['Zaid'].values, errors='coerce')
            #    df.sort_values('index', inplace=True)
            #    del df['index']

            #    df.set_index(['Zaid', 'Zaid Name'], inplace=True)
            #    df.reset_index(inplace=True)
            exsupp.sphere_single_excel_writer(
                self, outpath, lib_name, results, errors, stat_checks
            )

        if self.serpent:
            pass

        if self.openmc:
            outfolder_path = self.excel_path
            # os.mkdir(outfolder_path)
            # outpath = os.path.join(self.excel_path_openmc,'Sphere_single_' + 'OpenMC_' + self.lib+'.xlsx')
            outpath = os.path.join(
                outfolder_path, "Sphere_single_" + "OpenMC_" + self.lib + ".xlsx"
            )
            outputs, results, errors = self._read_openmc_output()
            results, errors, stat_checks = self._generate_dataframe(results, errors)
            self.outputs["openmc"] = outputs
            self.results["openmc"] = results
            self.errors["openmc"] = errors
            self.stat_checks["openmc"] = stat_checks

            exsupp.sphere_single_excel_writer(self, outpath, self.lib, results, errors)

        if self.d1s:
            pass

        # template = os.path.join(os.getcwd(), 'templates', 'Sphere_single.xlsx')
        # outpath = os.path.join(self.excel_path, 'Sphere_single_' +
        #                       self.lib+'.xlsx')
        # """
        # # Get results
        # results = []
        # errors = []
        # stat_checks = []
        # outputs = {}
        # for folder in os.listdir(self.test_path):
        #     results_path = os.path.join(self.test_path, folder)
        #     pieces = folder.split('_')
        #     # Get zaid
        #     zaidnum = pieces[-2]
        #     # Check for material exception
        #     if zaidnum == 'Sphere':
        #         zaidnum = pieces[-1].upper()
        #         zaidname = self.mat_settings.loc[zaidnum, 'Name']
        #     else:
        #         zaidname = pieces[-1]
        #     # Get mfile
        #     for file in os.listdir(results_path):
        #         if file[-1] == 'm':
        #             mfile = file
        #         elif file[-1] == 'o':
        #             ofile = file
        #     # Parse output
        #     output = SphereMCNPoutput(os.path.join(results_path, mfile),
        #                               os.path.join(results_path, ofile))
        #     outputs[zaidnum] = output
        #     # Adjourn raw Data
        #     self.raw_data[zaidnum] = output.tallydata
        #     # Recover statistical checks
        #     st_ck = output.stat_checks
        #     # Recover results and precisions
        #     res, err = output.get_single_excel_data()
        #     for dic in [res, err, st_ck]:
        #         dic['Zaid'] = zaidnum
        #         dic['Zaid Name'] = zaidname
        #     results.append(res)
        #     errors.append(err)
        #     stat_checks.append(st_ck)

        # # Generate DataFrames
        # results = pd.DataFrame(results)
        # errors = pd.DataFrame(errors)
        # stat_checks = pd.DataFrame(stat_checks)

        # # Swap Columns and correct zaid sorting
        # # results
        # for df in [results, errors, stat_checks]:
        #     df['index'] = pd.to_numeric(df['Zaid'].values, errors='coerce')
        #     df.sort_values('index', inplace=True)
        #     del df['index']

        #     df.set_index(['Zaid', 'Zaid Name'], inplace=True)
        #     df.reset_index(inplace=True)

        # self.outputs = outputs
        # self.results = results
        # self.errors = errors
        # self.stat_checks = stat_checks
        # """
        # """ Excel writer removed by S. Bradnam """
        ## Write excel
        # ex = SphereExcelOutputSheet(template, outpath)
        ## Results
        # ex.insert_df(9, 2, results, 0)
        # ex.insert_df(9, 2, errors, 1)
        # ex.insert_df(9, 2, stat_checks, 2)
        # lib_name = self.session.conf.get_lib_name(self.lib)
        # ex.wb.sheets[0].range('D1').value = lib_name
        # ex.save()

    def pp_excel_comparison(self):
        """
         Compute the data and create the excel for all libraries comparisons.
         In the meantime, additional data is stored for future plots.


         Returns
         -------
         None.

        """
        # template = os.path.join(os.getcwd(), 'templates',
        #                        'Sphere_comparison.xlsx')

        code_outputs = {}

        if self.mcnp:
            iteration = 0
            outputs = {}
            for reflib, tarlib, name in self.couples:
                outfolder_path = self.excel_path
                # os.mkdir(outfolder_path)
                outpath = os.path.join(
                    outfolder_path, "Sphere_comparison_" + name + "_mcnp.xlsx"
                )
                # outpath = os.path.join(self.excel_path_mcnp, 'Sphere_comparison_' +
                #                       name+'.xlsx')
                # Get results
                comp_dfs = []
                error_dfs = []

                for test_path in [
                    self.test_path[reflib],
                    self.test_path[tarlib],
                ]:
                    results = []
                    errors = []
                    iteration = iteration + 1
                    outputs_lib = {}
                    for folder in os.listdir(test_path):
                        results_path = os.path.join(test_path, folder, "mcnp")
                        pieces = folder.split("_")
                        # Get zaid
                        zaidnum = pieces[-2]
                        # Check for material exception
                        if zaidnum == "Sphere":
                            zaidnum = pieces[-1].upper()
                            zaidname = self.mat_settings.loc[zaidnum, "Name"]
                        else:
                            zaidname = pieces[-1]

                        # Get mfile
                        for file in os.listdir(results_path):
                            if file[-1] == "m":
                                mfile = file
                            elif file[-1] == "o":
                                outfile = file

                        # Parse output
                        mfile = os.path.join(results_path, mfile)
                        outfile = os.path.join(results_path, outfile)
                        output = SphereMCNPoutput(mfile, outfile)
                        outputs_lib[zaidnum] = output
                        res, err, columns = output.get_comparison_data(
                            ["12", "22", "24", "14", "34", "6", "46"], "mcnp"
                        )
                        try:
                            zn = int(zaidnum)
                        except ValueError:  # Happens for typical materials
                            zn = zaidnum

                        res.append(zn)
                        err.append(zn)
                        res.append(zaidname)
                        err.append(zaidname)

                        results.append(res)
                        errors.append(err)

                    # Add reference library outputs
                    if iteration == 1:
                        outputs[reflib] = outputs_lib

                    if iteration == 2:
                        outputs[tarlib] = outputs_lib

                    # Generate DataFrames
                    columns.extend(["Zaid", "Zaid/Mat Name"])
                    comp_df = pd.DataFrame(results, columns=columns)
                    error_df = pd.DataFrame(errors, columns=columns)
                    comp_df.set_index(["Zaid", "Zaid/Mat Name"], inplace=True)
                    error_df.set_index(["Zaid", "Zaid/Mat Name"], inplace=True)
                    comp_dfs.append(comp_df)
                    error_dfs.append(error_df)

                code_outputs["mcnp"] = outputs
                self.outputs = code_outputs
                # self.results["mcnp"] = results
                # self.errors["mcnp"] = errors

                # Consider only common zaids
                idx1 = comp_dfs[0].index
                idx2 = comp_dfs[1].index
                newidx = idx1.intersection(idx2)

                # Build the final excel data
                final = (comp_dfs[0].loc[newidx] - comp_dfs[1].loc[newidx]) / comp_dfs[
                    0
                ].loc[newidx]
                absdiff = comp_dfs[0].loc[newidx] - comp_dfs[1].loc[newidx]

                # self.diff_data["mcnp"] = final
                # self.absdiff["mcnp"] = absdiff

                # Standard deviation
                idx1 = absdiff.index
                idx2 = error_dfs[0].index
                newidx = idx1.intersection(idx2)

                std_dev = absdiff.loc[newidx] / error_dfs[0].loc[newidx]

                # self.std_dev["mcnp"] = std_dev
                # Correct sorting
                for df in [final, absdiff, std_dev]:
                    df.reset_index(inplace=True)
                    df["index"] = pd.to_numeric(df["Zaid"].values, errors="coerce")
                    df.sort_values("index", inplace=True)
                    del df["index"]
                    df.set_index(["Zaid", "Zaid/Mat Name"], inplace=True)

                # Create and concat the summary
                old_l = 0
                old_lim = 0
                rows = []
                limits = [0, 0.05, 0.1, 0.2, 0.2]
                for i, sup_lim in enumerate(limits[1:]):
                    if i == len(limits) - 2:
                        row = {"Range": "% of cells > " + str(sup_lim * 100)}
                        for column in final.columns:
                            cleaned = final[column].replace("", np.nan).dropna()
                            l_range = len(cleaned[abs(cleaned) > sup_lim])
                            try:
                                row[column] = l_range / len(cleaned)
                            except ZeroDivisionError:
                                row[column] = np.nan
                    else:
                        row = {
                            "Range": str(old_lim * 100)
                            + " < "
                            + "% of cells"
                            + " < "
                            + str(sup_lim * 100)
                        }
                        for column in final.columns:
                            cleaned = final[column].replace("", np.nan).dropna()
                            lenght = len(cleaned[abs(cleaned) < sup_lim])
                            old_l = len(cleaned[abs(cleaned) < limits[i]])
                            l_range = lenght - old_l
                            try:
                                row[column] = l_range / len(cleaned)
                            except ZeroDivisionError:
                                row[column] = np.nan

                    old_lim = sup_lim
                    rows.append(row)

                summary = pd.DataFrame(rows)
                summary.set_index("Range", inplace=True)
                # If it is zero the CS are equal! (NaN if both zeros)
                for df in [final, absdiff, std_dev]:
                    # df[df == np.nan] = 'Not Available'
                    df.astype({col: float for col in df.columns[1:]})
                    df.replace(np.nan, "Not Available", inplace=True)
                    df.replace(float(0), "Identical", inplace=True)
                    df.replace(-np.inf, "Reference = 0", inplace=True)
                    df.replace(1, "Target = 0", inplace=True)

                # --- Write excel ---
                # Generate the excel
                exsupp.sphere_comp_excel_writer(
                    self, outpath, name, final, absdiff, std_dev, summary
                )
                # """
                # # ex = SphereExcelOutputSheet(template, outpath)
                # # Prepare the copy of the comparison sheet
                # template_sheet = 'Comparison'
                # template_absdiff = 'Comparison (Abs diff)'
                # ws_comp = ex.wb.sheets[template_sheet]
                # ws_diff = ex.wb.sheets[template_absdiff]

                # # WRITE RESULTS
                # # Percentage comparison
                # rangeex = ws_comp.range('B10')
                # rangeex.options(index=True, header=True).value = final
                # ws_comp.range('D1').value = name
                # rangeex2 = ws_comp.range('V10')
                # rangeex2.options(index=True, header=True).value = summary
                # # Absolute difference comparison
                # rangeex = ws_diff.range('B10')
                # rangeex.options(index=True, header=True).value = absdiff
                # ws_diff.range('D1').value = name

                # Add single pp sheets
                current_wb = openpyxl.load_workbook(outpath)
                for lib in [reflib, tarlib]:
                    cp = self.session.state.get_path(
                        "single", [lib, "Sphere", "mcnp", "Excel"]
                    )
                    file = os.listdir(cp)[0]
                    cp = os.path.join(cp, file)
                    # open file
                    single_wb = openpyxl.load_workbook(cp)
                    for ws in single_wb.worksheets:
                        destination = current_wb.create_sheet(ws.title + " " + lib)
                        exsupp.copy_sheet(ws, destination)
                    single_wb.close()

                current_wb.save(outpath)
                current_wb.close()

                # ex.save()
                # """
        if self.openmc:
            iteration = 0
            outputs = {}
            for reflib, tarlib, name in self.couples:
                outfolder_path = self.excel_path
                # os.mkdir(outfolder_path)
                outpath = os.path.join(
                    outfolder_path, "Sphere_comparison_" + name + "_openmc.xlsx"
                )
                # outpath = os.path.join(self.excel_path_openmc, 'Sphere_comparison_' +
                #                       name+'openmc.xlsx')
                # Get results
                comp_dfs = []
                error_dfs = []

                for test_path in [self.test_path[reflib], self.test_path[tarlib]]:
                    results = []
                    errors = []
                    iteration = iteration + 1
                    outputs_lib = {}
                    for folder in os.listdir(test_path):
                        results_path = os.path.join(test_path, folder, "openmc")
                        pieces = folder.split("_")
                        # Get zaid
                        zaidnum = pieces[-2]
                        # Check for material exception
                        if zaidnum == "Sphere":
                            zaidnum = pieces[-1].upper()
                            zaidname = self.mat_settings.loc[zaidnum, "Name"]
                        else:
                            zaidname = pieces[-1]

                        # Get mfile
                        for file in os.listdir(results_path):
                            if "tallies.out" in file:
                                outfile = file

                        # Parse output
                        outfile = os.path.join(results_path, outfile)
                        output = SphereOpenMCoutput(outfile)
                        outputs_lib[zaidnum] = output
                        res, err, columns = output.get_comparison_data(
                            ["4", "14"], "openmc"
                        )
                        try:
                            zn = int(zaidnum)
                        except ValueError:  # Happens for typical materials
                            zn = zaidnum

                        res.append(zn)
                        err.append(zn)
                        res.append(zaidname)
                        err.append(zaidname)

                        results.append(res)
                        errors.append(err)
                    # Add reference library outputs
                    if iteration == 1:
                        outputs[reflib] = outputs_lib

                    if test_path == os.path.join(self.test_path[tarlib], "openmc"):
                        outputs[tarlib] = outputs_lib

                    # Generate DataFrames
                    columns.extend(["Zaid", "Zaid/Mat Name"])
                    comp_df = pd.DataFrame(results, columns=columns)
                    error_df = pd.DataFrame(errors, columns=columns)
                    comp_df.set_index(["Zaid", "Zaid/Mat Name"], inplace=True)
                    error_df.set_index(["Zaid", "Zaid/Mat Name"], inplace=True)
                    comp_dfs.append(comp_df)
                    error_dfs.append(error_df)

                    # outputs_couple = outputs
                    # self.results = results
                code_outputs["openmc"] = outputs
                self.outputs = code_outputs
                # self.results["openmc"] = results
                # self.errors["openmc"] = errors
                # Consider only common zaids
                idx1 = comp_dfs[0].index
                idx2 = comp_dfs[1].index
                newidx = idx1.intersection(idx2)

                # Build the final excel data
                final = (comp_dfs[0].loc[newidx] - comp_dfs[1].loc[newidx]) / comp_dfs[
                    0
                ].loc[newidx]
                absdiff = comp_dfs[0].loc[newidx] - comp_dfs[1].loc[newidx]

                # self.diff_data["openmc"] = final
                # self.absdiff["openmc"] = absdiff

                # Standard deviation
                idx1 = absdiff.index
                idx2 = error_dfs[0].index
                newidx = idx1.intersection(idx2)

                std_dev = absdiff.loc[newidx] / error_dfs[0].loc[newidx]

                # self.std_dev["openmc"] = std_dev

                # Correct sorting
                for df in [final, absdiff, std_dev]:
                    df.reset_index(inplace=True)
                    df["index"] = pd.to_numeric(df["Zaid"].values, errors="coerce")
                    df.sort_values("index", inplace=True)
                    del df["index"]
                    df.set_index(["Zaid", "Zaid/Mat Name"], inplace=True)
                # Create and concat the summary
                old_l = 0
                old_lim = 0
                rows = []
                limits = [0, 0.05, 0.1, 0.2, 0.2]
                for i, sup_lim in enumerate(limits[1:]):
                    if i == len(limits) - 2:
                        row = {"Range": "% of cells > " + str(sup_lim * 100)}
                        for column in final.columns:
                            cleaned = final[column].replace("", np.nan).dropna()
                            l_range = len(cleaned[abs(cleaned) > sup_lim])
                            try:
                                row[column] = l_range / len(cleaned)
                            except ZeroDivisionError:
                                row[column] = np.nan
                    else:
                        row = {
                            "Range": str(old_lim * 100)
                            + " < "
                            + "% of cells"
                            + " < "
                            + str(sup_lim * 100)
                        }
                        for column in final.columns:
                            cleaned = final[column].replace("", np.nan).dropna()
                            lenght = len(cleaned[abs(cleaned) < sup_lim])
                            old_l = len(cleaned[abs(cleaned) < limits[i]])
                            l_range = lenght - old_l
                            try:
                                row[column] = l_range / len(cleaned)
                            except ZeroDivisionError:
                                row[column] = np.nan

                    old_lim = sup_lim
                    rows.append(row)

                summary = pd.DataFrame(rows)
                summary.set_index("Range", inplace=True)
                # If it is zero the CS are equal! (NaN if both zeros)
                for df in [final, absdiff, std_dev]:
                    # df[df == np.nan] = 'Not Available'
                    df.astype({col: float for col in df.columns[1:]})
                    df.replace(np.nan, "Not Available", inplace=True)
                    df.replace(float(0), "Identical", inplace=True)
                    df.replace(-np.inf, "Reference = 0", inplace=True)
                    df.replace(1, "Target = 0", inplace=True)

                # --- Write excel ---
                # Generate the excel
                exsupp.sphere_comp_excel_writer(
                    self, outpath, name, final, absdiff, std_dev, summary
                )
        if self.serpent:
            pass

    def print_raw(self):
        """
        Assigns a path and prints the post processing data as a .csv
        
        """
        if self.mcnp:
            for key, data in self.raw_data["mcnp"].items():
                file = os.path.join(self.raw_path, "mcnp" + key + ".csv")
                data.to_csv(file, header=True, index=False)
        if self.serpent:
            for key, data in self.raw_data["serpent"].items():
                file = os.path.join(self.raw_path, "serpent" + key + ".csv")
                data.to_csv(file, header=True, index=False)
        if self.openmc:
            for key, data in self.raw_data["openmc"].items():
                file = os.path.join(self.raw_path, "openmc" + key + ".csv")
                data.to_csv(file, header=True, index=False)
        if self.d1s:
            for key, data in self.raw_data["d1s"].items():
                file = os.path.join(self.raw_path, "d1s" + key + ".csv")
                data.to_csv(file, header=True, index=False)


class SphereTallyOutput:
    def get_single_excel_data(self, tallies2pp):
        """
        Get the excel data of a single MCNP output

        Returns
        -------
        results : dic
            Excel result for different tallies
        errors : dic
            Error average in all tallies

        """

        data = self.tallydata.set_index(["Energy"])
        results = {}  # Store excel results of different tallies
        errors = {}  # Store average error in different tallies
        heating_res = {}  # Mid-process heating results
        notes = "Negative Bins:"  # Record negative bins here
        initial_notes_length = len(notes)  # To check if notes are registered
        tally_list = [d for _, d in data.groupby(["Tally N."])]
        heating_tallies = ['4', '6', '44', '46']
        for tally in tally_list:
            tally_num = str(tally["Tally N."].iloc[0])
            tally_description = tally["Tally Description"].iloc[0]
            mean_error = tally["Error"].mean()
            if tally_num in heating_tallies:
                heating_res[tally_num] = tally['Value'].values[0]           
            if tally_num in tallies2pp:                 
                tally_zero = tally[tally["Value"] == 0]
                original_length = len(tally)
                tally = tally[tally["Value"] < 0]
                if len(tally) > 0:
                    res = "Value < 0 in " + str(len(tally)) + " bin(s)"
                    # Get energy bins
                    bins = list(tally.reset_index()["Energy"].values)
                    notes = notes + "\n(" + str(tally_num) + "): "
                    for ebin in bins:
                        notes = notes + str(ebin) + ", "
                    notes = notes[:-2]  # Clear string from excess commas
                elif len(tally_zero) == original_length:
                    res = "Value = 0 for all bins"
                else:
                    res = "Value > 0 for all bins"
                results[tally_description] = res
<<<<<<< HEAD
                errors[tally_description] = mean_error            
        # for tally in self.mctal.tallies:
        #    num = str(tally.tallyNumber)
        #    keys[num] = tally.tallyComment[0]
        #    # Isolate tally
        #    masked = data.loc[tally.tallyComment[0]]
        #    print(masked)
        #    # Get mean error among bins, different for single bin
        #    if tally.ergTC == 't':
        #        mean_error = totbins.loc[tally.tallyComment[0]]['Error']
        #    else:
        #        mean_error = masked['Error'].mean()
        #
        #    if num in tallies2pp:
        #        masked_zero = masked[masked['Value'] == 0]
        #        original_length = len(masked)
        #        masked = masked[masked['Value'] < 0]
        #        if len(masked) > 0:
        #            res = 'Value < 0 in '+str(len(masked))+' bin(s)'
        #            # Get energy bins
        #            bins = list(masked.reset_index()['Energy'].values)
        #            notes = notes+'\n('+str(num)+'): '
        #            for ebin in bins:
        #                notes = notes+str(ebin)+', '
        #            notes = notes[:-2]  # Clear string from excess commas
        #
        #        elif len(masked_zero) == original_length:
        #            res = 'Value = 0 for all bins'
        #        else:
        #            res = 'Value > 0 for all bins'
        #
        #        results[tally.tallyComment[0]] = res
        #        errors[tally.tallyComment[0]] = mean_error

        #     if tally in heating_tallies:
        #         heating_res[tally_num] = tally['Value'].values[0]
        #         errors[tally_num] = mean_error

        if len(heating_res) == 4:
            comp = 'Heating comparison [F4 vs F6]'
            try:
                results['Neutron '+comp] = ((heating_res['6'] - heating_res['4']) /
                                            heating_res['6'])
            except ZeroDivisionError:
                results['Neutron '+comp] = 0

            try:
                results['Gamma '+comp] = ((heating_res['46'] - heating_res['44']) /
                                            heating_res['46'])
            except ZeroDivisionError:
                results['Gamma '+comp] = 0

        # Notes adding
        if len(notes) > initial_notes_length:
            results["Notes"] = notes
        else:
            results["Notes"] = ""

=======
                errors[tally_description] = mean_error
>>>>>>> 2ddf1763
        return results, errors

    def get_comparison_data(self, tallies2pp, code):
        """
        Get Data for single zaid to be used in comparison.

        Returns
        -------
        results : list
            All results per tally to compare
        columns : list
            Tally names

        """
        # Tallies to post process
        if code == "mcnp":
            binned_tallies = ["12", "22"]
        if code == "openmc":
            binned_tallies = ["4", "14"]
        data = self.tallydata.set_index(["Energy"])
        totalbins = self.totalbin.set_index("Tally Description")
        results = []  # Store data to compare for different tallies
        errors = []
        columns = []  # Tally names and numbers
        # Reorder tallies
        tallies = []
        tally_list = [d for _, d in data.groupby(["Tally N."])]

        for tally in tally_list:
            tally_str = str(tally["Tally N."].iloc[0])
            if tally_str in tallies2pp:
                tallies.append(tally)

        for tally in tallies:
            tally_num = str(tally["Tally N."].iloc[0])
            tally_description = tally["Tally Description"].iloc[0]
            if tally_num in binned_tallies:  # Coarse Flux bins
                # Get energy bins
                bins = tally.index.tolist()
                for ebin in bins:
                    # colname = '(T.ly '+str(num)+') '+str(ebin)
                    colname = str(ebin) + " [MeV]" + " [t" + tally_num + "]"
                    columns.append(colname)
                    results.append(tally["Value"].loc[ebin])
                    errors.append(tally["Error"].loc[ebin])
                # Add the total bin
                colname = "Total" + " [t" + tally_num + "]"
                columns.append(colname)
                results.append(totalbins["Value"].loc[tally_description])
                errors.append(totalbins["Error"].loc[tally_description])
            else:
                columns.append(tally_description)
                results.append(float(tally["Value"]))
                errors.append(float(tally["Error"]))
        return results, errors, columns


class SphereMCNPoutput(MCNPoutput, SphereTallyOutput):
    def organize_mctal(self):
        """
        Retrieve and organize mctal data. Simplified for sphere leakage case

        Returns: DataFrame containing the organized data
        """
        # Extract data
        rows = []
        rowstotal = []
        for t in self.mctal.tallies:
            num = t.tallyNumber
            des = t.tallyComment[0]
            nCells = t.getNbins("f", False)
            nCora = t.getNbins("i", False)
            nCorb = t.getNbins("j", False)
            nCorc = t.getNbins("k", False)
            nDir = t.getNbins("d", False)
            # usrAxis = t.getAxis("u")
            nUsr = t.getNbins("u", False)
            # segAxis = t.getAxis("s")
            nSeg = t.getNbins("s", False)
            nMul = t.getNbins("m", False)
            # cosAxis = t.getAxis("c")
            nCos = t.getNbins("c", False)
            # ergAxis = t.getAxis("e")
            nErg = t.getNbins("e", False)
            # timAxis = t.getAxis("t")
            nTim = t.getNbins("t", False)

            for f in range(nCells):
                for d in range(nDir):
                    for u in range(nUsr):
                        for s in range(nSeg):
                            for m in range(nMul):
                                for c in range(nCos):
                                    for e in range(nErg):
                                        try:
                                            erg = t.erg[e]
                                        except IndexError:
                                            erg = None

                                        for nt in range(nTim):
                                            for k in range(nCorc):
                                                for j in range(nCorb):
                                                    for i in range(nCora):
                                                        val = t.getValue(
                                                            f,
                                                            d,
                                                            u,
                                                            s,
                                                            m,
                                                            c,
                                                            e,
                                                            nt,
                                                            i,
                                                            j,
                                                            k,
                                                            0,
                                                        )
                                                        err = t.getValue(
                                                            f,
                                                            d,
                                                            u,
                                                            s,
                                                            m,
                                                            c,
                                                            e,
                                                            nt,
                                                            i,
                                                            j,
                                                            k,
                                                            1,
                                                        )
                                                        if val <= 0:
                                                            err = np.nan

                                                        row = [num, des, erg, val, err]
                                                        rows.append(row)

            # If Energy binning is involved
            if t.ergTC == "t":
                # 7 steps to get to energy, + 4 for time and mesh directions
                totalbin = t.valsErrors[-1][-1][-1][-1][-1][-1][-1][-1][-1][-1][-1]
                totalvalue = totalbin[0]
                if totalvalue > 0:
                    totalerror = totalbin[-1]
                else:
                    totalerror = np.nan
                row = [num, des, totalvalue, totalerror]
                rowstotal.append(row)

        df = pd.DataFrame(
            rows, columns=["Tally N.", "Tally Description", "Energy", "Value", "Error"]
        )
        dftotal = pd.DataFrame(
            rowstotal, columns=["Tally N.", "Tally Description", "Value", "Error"]
        )
        return df, dftotal

class SphereOpenMCoutput(OpenMCOutput, SphereTallyOutput):
    def _create_dataframe(self, rows):
        """Creates dataframe from the data in each output passed through as 
        a list of lists from the process_tally function

        Args:
        rows: list 
        list of list containing the rows of information from an output file

        Returns:
        df: DataFrame
        dataframe containing the information from each output
        
        dftotal: DataFrame
        dataframe containing the sum of all values and errors for each output
        """
        df = pd.DataFrame(
            rows, columns=["Tally N.", "Tally Description", "Energy", "Value", "Error"]
        )
        # rowstotal = [[rows[-1][0], rows[-1][1], 0.0, 0.0]]
        # for row in rows:
        #    rowstotal[0][2] += row[3]
        #    rowstotal[0][3] += row[4] ** 2
        # rowstotal[0][3] = np.sqrt(rowstotal[0][3])
        tallies = df["Tally N."].unique().tolist()
        descriptions = df["Tally Description"].unique().tolist()
        rowstotal = []
        for tally, description in zip(tallies, descriptions):
            value = df.loc[df["Tally N."] == tally, "Value"].sum()
            error = np.sqrt((df.loc[df["Tally N."] == tally, "Error"] ** 2).sum())
            rowstotal.append([tally, description, value, error])
        dftotal = pd.DataFrame(
            rowstotal, columns=["Tally N.", "Tally Description", "Value", "Error"]
        )
        return df, dftotal

    def process_tally(self):
        """
        Reads data from output file and stores it as a list of lists
        to be turned into a dataframe

        Returns:
            tallydata: Dataframe
            see df in _create_dataframe()
            
            totalbin: Dataframe
            see dftotal in _create_dataframe()
        """
        rows = []
        for line in self.output_file_data:
            if "tally" in line.lower():
                parts = line.split()
                tally_n = int(parts[2].replace(":", ""))
                tally_description = " ".join([parts[3].title(), parts[4].title()])
            if "incoming energy" in line.lower():
                parts = line.split()
                energy = 1e-6 * float(parts[3].replace(")", ""))
            if "flux" in line.lower():
                if ":" in line:
                    continue
                else:
                    parts = line.split()
                    value, error = float(parts[1]), float(parts[3])
                    rows.append([tally_n, tally_description, energy, value, error])
        tallydata, totalbin = self._create_dataframe(rows)
        return tallydata, totalbin


class SphereSDDRoutput(SphereOutput):
    times = ["0s", "2.7h", "24h", "11.6d", "30d", "10y"]
    timecols = {
        "0s": "1.0",
        "2.7h": "2.0",
        "24h": "3.0",
        "11.6d": "4.0",
        "30d": "5.0",
        "10y": "6.0",
    }

    def pp_excel_single(self):
        """
        Generate the single library results excel

        Returns
        -------
        None.

        """
        self.outputs = {}
        self.results = {}
        self.errors = {}
        self.stat_checks = {}
        if self.d1s:
            # template = os.path.join(os.getcwd(), "templates", "SphereSDDR_single.xlsx")
            outpath = os.path.join(
                self.excel_path, "SphereSDDR_single_" + self.lib + ".xlsx"
            )
            # compute the results
            outputs, results, errors, stat_checks = self._compute_single_results()
            self.outputs["d1s"] = outputs
            self.results["d1s"] = results
            self.errors["d1s"] = errors
            self.stat_checks["d1s"] = stat_checks
            lib_name = self.session.conf.get_lib_name(self.lib)
            # Write excel
            # ex = SphereExcelOutputSheet(template, outpath)
            # Results
            # ex.insert_df(11, 2, results, 0, header=False)
            # ex.insert_df(11, 2, errors, 1, header=False)
            # ex.insert_df(9, 2, stat_checks, 2, header=True)
            # lib_name = self.session.conf.get_lib_name(self.lib)
            # ex.wb.sheets[0].range("E1").value = lib_name
            # ex.save()
            exsupp.sphere_sddr_single_excel_writer(
                outpath, lib_name, results, errors, stat_checks
            )

    def pp_excel_comparison(self):
        """
        Generate the excel comparison output

        Returns
        -------
        None.

        """
        # template = os.path.join(os.getcwd(), "templates", "SphereSDDR_comparison.xlsx")
        if self.d1s:
            for reflib, tarlib, name in self.couples:
                outpath = os.path.join(
                    self.excel_path, "Sphere_SDDR_comparison_" + name + ".xlsx"
                )
                final, absdiff, std_dev = self._compute_compare_result(reflib, tarlib)

                # --- Write excel ---
                # Generate the excel
                # ex = SphereExcelOutputSheet(template, outpath)
                # Prepare the copy of the comparison sheet
                # ws_comp = ex.wb.sheets["Comparison"]
                # ws_diff = ex.wb.sheets["Comparison (Abs diff)"]

                # WRITE RESULTS
                # Percentage comparison
                # rangeex = ws_comp.range("B11")
                # rangeex.options(index=True, header=False).value = final
                # ws_comp.range("E1").value = name

                # Absolute difference comparison
                # rangeex = ws_diff.range("B11")
                # rangeex.options(index=True, header=False).value = absdiff

                single_pp_files = []
                # Add single pp sheets
                for lib in [reflib, tarlib]:
                    pp_dir = self.session.state.get_path(
                        "single", [lib, "SphereSDDR", "d1s", "Excel"]
                    )
                    pp_file = os.listdir(pp_dir)[0]
                    single_pp_path = os.path.join(pp_dir, pp_file)
                    single_pp_files.append(single_pp_path)

                exsupp.sphere_sddr_comp_excel_writer(
                    outpath, name, final, absdiff, std_dev, single_pp_files
                )

    def _get_organized_output(self):
        """
        Simply recover a list of the zaids and libraries involved
        """
        zaids = []
        for code, library_outputs in self.outputs.items():
            for (zaidnum, mt, lib), outputslib in library_outputs.items():
                zaids.append((zaidnum, mt))

        zaids = list(set(zaids))
        libs = []  # Not used
        outputs = []  # Not used

        return libs, zaids, outputs

    def _generate_single_plots(self):
        libs, allzaids, outputs = self._get_organized_output()
        globalname = self.lib
        self._generate_plots(allzaids, globalname)

    def _generate_plots(self, allzaids, globalname):
        """
        Generate all the plots requested by the Sphere SDDR benchmark

        Parameters
        ----------
        allzaids : list
            list of all zaids resulting from the union of the results from
            both libraries.
        globalname : str
            name for the output.

        Returns
        -------
        None.

        """
        # Check if self libraries is already a list
        if type(self.lib) != list:
            libraries = [self.lib]
        else:
            libraries = self.lib

        # Initialize atlas
        outpath = os.path.join(self.atlas_path, "tmp")
        if not os.path.exists(outpath):
            os.mkdir(outpath)
        template = os.path.join(self.path_templates, "AtlasTemplate.docx")
        atlas = at.Atlas(template, "Sphere SDDR " + globalname)
        libmanager = self.session.lib_manager

        # ------------- Binned plots of gamma flux ------------
        atlas.doc.add_heading("Photon Flux (32)", level=1)
        fluxquantity = "Photon Flux"
        fluxunit = r"$p/(cm^2\cdot\#_S)$"
        allzaids.sort()
        # --- Binned plots of the gamma flux ---
        for zaidnum, mt in tqdm(allzaids, desc=" Binned flux plots"):
            # Get everything for the title of the zaid
            try:
                name, formula = libmanager.get_zaidname(zaidnum)
                args = [zaidnum, name, formula, mt]
                title = "Zaid: {} ({} {}), MT={}".format(*args)
                # For zaids cooldown time does not change anything
                # Keep the multiple times only for materials
                times = [self.times[0]]
            except ValueError:  # A material is passed instead of zaid
                matname = self.mat_settings.loc[zaidnum, "Name"]
                title = zaidnum + " (" + matname + ")"
                times = self.times
            atlas.doc.add_heading(title, level=2)

            for time in times:
                atlas.doc.add_heading("Cooldown time = {}".format(time), level=3)
                title = "Gamma Leakage flux after a {} cooldown".format(time)
                data = []
                for lib in libraries:

                    try:  # Zaid could not be common to the libraries
                        outp = self.outputs["d1s"][zaidnum, mt, lib]
                    except KeyError:
                        # It is ok, simply nothing to plot here since zaid was
                        # not in library
                        continue
                    # Get the zaid flux
                    tally_data = outp.tallydata[32].set_index("Time")

                    # Select the correct time
                    t = "F" + self.timecols[time]
                    tally_data = tally_data.loc[t]
                    # If for some reason a total survived just kill him
                    tally_data = tally_data[tally_data.Energy != "total"]

                    energy = tally_data["Energy"].values
                    values = tally_data["Value"].values
                    error = tally_data["Error"].values
                    lib_name = self.session.conf.get_lib_name(lib)
                    ylabel = "{}_{} ({})".format(formula, mt, lib_name)
                    libdata = {"x": energy, "y": values, "err": error, "ylabel": ylabel}
                    data.append(libdata)

                outname = "{}-{}-{}-{}-{}".format(zaidnum, mt, globalname, 32, t)
                plot = plotter.Plotter(
                    data,
                    title,
                    outpath,
                    outname,
                    fluxquantity,
                    fluxunit,
                    "Energy [MeV]",
                    self.testname,
                )
                outfile = plot.plot("Binned graph")
                atlas.insert_img(outfile)

        # --- Wave plots flux ---
        # Do this block only if libs are more than one
        lim = 35  # limit of zaids to be in a single plot
        # Plot parameters which are not going to change
        quantity = ["Neutron Flux", "Photon Flux", "SDDR"]
        unit = [r"$n/(cm^2\cdot n_S)$", r"$p/(cm^2\cdot n_S)$", "Sv/h"]
        xlabel = "Zaid/Material and MT value"
        if len(libraries) > 1:
            atlas.doc.add_heading("Flux and SDDR ratio plots", level=1)
            # 1) collect zaid-mt couples in libraries and keep only the ones
            #    that appears on the reference + at least one lib
            # Build a df will all possible zaid, mt, lib combination
            if self.d1s:
                allkeys = list(self.outputs["d1s"].keys())
            df = pd.DataFrame(allkeys)
            df.columns = ["zaid", "mt", "lib"]
            df["zaid-mt"] = df["zaid"].astype(str) + "-" + df["mt"].astype(str)
            df.set_index("lib", inplace=True)
            # get the reference zaids
            refzaids = set(df.loc[self.lib[0]]["zaid-mt"].values)
            otherzaids = set(df.drop(self.lib[0])["zaid-mt"].values)
            # Get the final zaid-mt couples to consider
            zaid_couples = []
            mat_couples = []
            for zaidmt in refzaids:
                if zaidmt in otherzaids:
                    zaid, mt = zaidmt.split("-")
                    if zaid[0] in "mM":
                        mat_couples.append((zaid, mt))
                    else:
                        zaid_couples.append((zaid, mt))
            # sort it
            zaid_couples.sort(key=self._sortfunc_zaidMTcouples)
            mat_couples.sort(key=self._sortfunc_zaidMTcouples)

            # # There is going to be a plot for each cooldown time
            # Only one plot necessary for zaids at cd=0

            # 2) Recover/compute the data that needs to be plot for each lib
            data = []
            time = self.times[0]
            for lib in self.lib:
                nfluxs = []
                pfluxs = []
                sddrs = []
                xlabels = []
                ylabel = self.session.conf.get_lib_name(lib)
                for zaid, mt in zaid_couples:
                    # Extract values
                    nflux, pflux, sddr = self._extract_data4plots(zaid, mt, lib, time)
                    # Memorize values
                    nfluxs.append(nflux)
                    pfluxs.append(pflux)
                    sddrs.append(sddr)
                    name, formula = libmanager.get_zaidname(zaid)
                    xlabels.append(formula + " " + mt)

                # Split the data if its length is more then the limit
                datalenght = len(xlabels)
                sets = math.ceil(datalenght / lim)
                last_idx = 0
                idxs = []
                step = int(datalenght / sets)
                for _ in range(sets):
                    newidx = last_idx + step
                    idxs.append((last_idx, newidx))
                    last_idx = newidx

                for j, (start, end) in enumerate(idxs):
                    # build the dic
                    ydata = [nfluxs[start:end], pfluxs[start:end], sddrs[start:end]]
                    xlab = xlabels[start:end]
                    libdata = {"x": xlab, "y": ydata, "err": [], "ylabel": ylabel}
                    # try to append it to the data in the correct index
                    # if the index is not found, then the list still needs
                    # to be initialized
                    try:
                        data[j].append(libdata)
                    except IndexError:
                        data.append([libdata])

            # 3) Compute parameters for the plotter init
            refname = self.session.conf.get_lib_name(self.lib[0])
            for datapiece in data:
                title = "Ratio Vs {} (T0 + {})".format(refname, time)
                outname = "dummy"  # Does not matter if plot is added imm.
                testname = self.testname
                plot = plotter.Plotter(
                    datapiece, title, outpath, outname, quantity, unit, xlabel, testname
                )
                outfile = plot.plot("Waves")
                atlas.insert_img(outfile)

            # --- Single wave plot for each material ---
            atlas.doc.add_heading("Materials ratio plot", level=1)
            xlab = self.times
            quantity = ["Neutron Flux", "Photon Flux", "SDDR"]
            unit = ["", "", ""]
            xlabel = "Cooldown time"
            for material, _ in tqdm(mat_couples, desc=" Materials: "):
                atlas.doc.add_heading(material, level=2)
                data = []
                for lib in self.lib:
                    ylabel = self.session.conf.get_lib_name(lib)
                    nfluxs = []
                    pfluxs = []
                    sddrs = []
                    for time in self.times:
                        nflux, pflux, sddr = self._extract_data4plots(
                            material, "All", lib, time
                        )
                        # Memorize
                        nfluxs.append(nflux)
                        pfluxs.append(pflux)
                        sddrs.append(sddr)

                    # Build the lib data
                    ydata = [nfluxs, pfluxs, sddrs]

                    libdata = {"x": xlab, "y": ydata, "err": [], "ylabel": ylabel}
                    data.append(libdata)

                # Plot
                refname = self.session.conf.get_lib_name(self.lib[0])
                matname = self.mat_settings.loc[material, "Name"]
                title = "Ratio Vs {} ({})".format(refname, matname)
                outname = "dummy"  # Does not matter if plot is added imm.
                testname = self.testname
                plot = plotter.Plotter(
                    data, title, outpath, outname, quantity, unit, xlabel, testname
                )
                outfile = plot.plot("Waves")
                atlas.insert_img(outfile)

        ########
        print(" Building...")
        if self.d1s:
            atlas.save(self.atlas_path)
        # Remove tmp images
        shutil.rmtree(outpath)

    def _extract_data4plots(self, zaid, mt, lib, time):
        """_summary_

        Args:
            zaid (str): zaid of output
            mt (str): mt 
            lib (str): library being postprocessed
            time (float): timestep

        Returns:
            nflux (float): neutron flux 
            pflux (float): proton flux
            sddr (float): shut down dose rate
        """
        if self.d1s:
            tallies = self.outputs["d1s"][zaid, mt, lib].tallydata
        # Extract values
        nflux = tallies[12].set_index("Energy").drop("total")
        nflux = nflux.sum().loc["Value"]
        pflux = tallies[22].groupby("Time").sum().loc[1, "Value"]
        sddr = tallies[104].set_index("Time")
        sddr = sddr.loc["D" + self.timecols[time], "Value"]
        # Memorize values
        print (type(nflux), type(pflux), type(sddr))
        return nflux, pflux, sddr

    def _compute_single_results(
        self,
    ) -> tuple[dict[str, dict], pd.DataFrame, pd.DataFrame, pd.DataFrame]:
        """
        Compute the excel single post processing results and memorize them

        Parameters
        ----------

        Returns
        -------
        outputs: dict[str, dict]
            dictionary of the outputs. the first level is the code level
        results : pd.DataFrame
            global excel datataframe of all values.
        errors : pd.DataFrame
            global excel dataframe of all errors.
        stat_checks : pd.DataFrame
            global excel dataframe of all statistical checks.

        """
        # Get results
        # results = []
        # errors = []
        # stat_checks = []
        desc = " Parsing Outputs: "
        if self.d1s:
            # for folder in tqdm(os.listdir(self.test_path), desc=desc):
            outputs, results, errors, stat_checks = self._parserunmcnp(
                self.test_path, self.lib
            )

            self.outputs["d1s"] = outputs

        # Generate DataFrames
        results = pd.concat(results, axis=1).T
        errors = pd.concat(errors, axis=1).T
        stat_checks = pd.DataFrame(stat_checks)

        # Swap Columns and correct zaid sorting
        # results
        for df in [results, errors, stat_checks]:
            self._sort_df(df)  # it is sorted in place
            df.set_index("Parent")

        # self.outputs = outputs

        return outputs, results, errors, stat_checks

    def _compute_compare_result(self, reflib, tarlib):
        """
        Given a reference lib and a target lib, both absolute and relative
        comparison are computed

        Parameters
        ----------
        reflib : str
            reference library suffix.
        tarlib : str
            target library suffix.

        Returns
        -------
        final : pd.DataFrame
            relative comparison table.
        absdiff : pd.DataFrame
            absolute comparison table.
        std_dev:
            comparison in std. dev. from mean table

        """
        # Get results both of the reflib and tarlib
        comp_dfs = []
        error_dfs = []
        lib_dics = []
        code_outputs = {}
        test_paths = [self.test_path[reflib], self.test_path[tarlib]]
        libs = [reflib, tarlib]
        for test_path, lib in zip(test_paths, libs):
            # Extract all the series from the different reactions
            # Collect the data
            outputs, results, errors, _ = self._parserunmcnp(test_path, lib)
            # Build the df and sort
            comp_df = pd.concat(results, axis=1).T
            error_df = pd.concat(errors, axis=1).T
            for df in [comp_df, error_df]:
                self._sort_df(df)
                # They need to be indexed
                df.set_index(["Parent", "Parent Name", "MT"], inplace=True)
                # Add the df to the list
            comp_dfs.append(comp_df)
            error_dfs.append(error_df)
            lib_dics.append(outputs)
        for dic in lib_dics:
            code_outputs.update(dic)
        self.outputs["d1s"] = code_outputs
        # Consider only common zaids
        idx1 = comp_dfs[0].index
        idx2 = comp_dfs[1].index
        newidx = idx1.intersection(idx2)
        # For some reason they arrive here as objects triggering
        # a ZeroDivisionError
        ref = comp_dfs[0].loc[newidx].astype(float)
        tar = comp_dfs[1].loc[newidx].astype(float)
        ref_err = error_dfs[1].loc[newidx].astype(float)

        # Build the final excel data
        absdiff = ref - tar
        final = absdiff / ref
        std_dev = absdiff / ref_err

        # If it is zero the CS are equal! (NaN if both zeros)
        for df in [final, absdiff, std_dev]:
            df.replace(np.nan, "Not Available", inplace=True)
            df.replace(float(0), "Identical", inplace=True)
            df.replace(-np.inf, "Reference = 0", inplace=True)
            df.replace(1, "Target = 0", inplace=True)

        return final, absdiff, std_dev

    @staticmethod
    def _sort_df(df):
        """
        Sorts the values in the passed dataframe by the Parent column,
        then sets 3 index columns

        Args:
            df (DataFrame): Dataframe containing output data
        """
        df["index"] = pd.to_numeric(df["Parent"].values, errors="coerce")
        df.sort_values("index", inplace=True)
        del df["index"]

        df.set_index(["Parent", "Parent Name", "MT"], inplace=True)
        df.reset_index(inplace=True)

    @staticmethod
    def _sortfunc_zaidMTcouples(item):
        try:
            zaid = int(item[0])
        except ValueError:
            zaid = item[0]
        try:
            mt = int(item[1])
        except ValueError:
            mt = item[1]

        if isinstance(zaid, str):
            flag = True
        else:
            flag = False

        return (flag, zaid, mt)

    def _parserunmcnp(self, test_path, lib):
        """
        given a MCNP run folder the parsing of the different outputs is
        performed

        Parameters
        ----------
        test_path : path or str
            path to the test.
        folder : str
            name of the folder to parse inside test_path.
        lib : str
            library.

        Returns
        -------
        outputs : Dictionary
            MCNP output object
        results : List
            List of results dataframes
        errors : List
            List of errors dataframes
        stat_checks : List
            List of stat checks dataframes


        """
        results = []
        errors = []
        stat_checks = []
        outputs = {}
        for folder in os.listdir(test_path):
            results_path = os.path.join(test_path, folder, "d1s")
            pieces = folder.split("_")
            # Get zaid
            zaidnum = pieces[1]
            # Check for material exception
            try:
                zaidname = self.mat_settings.loc[zaidnum, "Name"]
                mt = "All"
            except KeyError:
                # it is a simple zaid
                zaidname = pieces[2]
                mt = pieces[3]
            # Get mfile
            for file in os.listdir(results_path):
                if file[-1] == "m":
                    mfile = file
                elif file[-1] == "o":
                    ofile = file
                # Parse output
            output = SphereSDDRMCNPoutput(
                os.path.join(results_path, mfile), os.path.join(results_path, ofile)
            )

            outputs[zaidnum, mt, lib] = output
            # Adjourn raw Data
            # self.raw_data["mcnp"][zaidnum, mt, lib] = output.tallydata
            # Recover statistical checks
            st_ck = output.stat_checks
            # Recover results and precisions
            res, err = output.get_single_excel_data()
            for series in [res, err, st_ck]:
                series["Parent"] = zaidnum
                series["Parent Name"] = zaidname
                series["MT"] = mt
            results.append(res)
            errors.append(err)
            stat_checks.append(st_ck)

        return outputs, results, errors, stat_checks

    def print_raw(self):
        """
        Assigns a path and prints the post processing data as a .csv
        
        """
        for key, data in self.raw_data.items():
            # build a folder containing each tally of the reaction
            foldername = "{}_{}".format(key[0], key[1])
            folder = os.path.join(self.raw_path, foldername)
            os.mkdir(folder)
            # Dump all tallies
            for tallynum, df in data.items():
                filename = "{}_{}_{}.csv".format(key[0], key[1], tallynum)
                file = os.path.join(folder, filename)
                df.to_csv(file, header=True, index=False)


class SphereSDDRMCNPoutput(SphereMCNPoutput):
    def organize_mctal(self):
        """
        Reorganize the MCTAL data in dataframes

        Returns
        -------
        tallydata : dic of DataFrame
            contains the tally data in a df format.
        totalbin : dic of DataFrame
            contain the total bin data.
        """
        # This should use the original MCNPotput organization of
        # MCTAL
        tallydata, totalbin = super(SphereMCNPoutput, self).organize_mctal()

        return tallydata, totalbin

    def get_single_excel_data(self):
        """
        Return the data that will be used in the single
        post-processing excel output for a single reaction

        Returns
        -------
        vals : pd.Series
            series reporting the result of a single reaction.
        errors : pd.Series
            series containing the errors associated with the
            reactions.

        """
        # 32 -> fine gamma flux
        # 104 -> Dose rate
        nflux = self.tallydata[12]
        pflux = self.tallydata[32]
        sddr = self.tallydata[104]
        heat = self.tallydata[46]

        # Differentiate time labels
        pflux["Time"] = "F" + pflux["Time"].astype(str)
        sddr["Time"] = "D" + sddr["Time"].astype(str)
        heat["Time"] = "H" + heat["Time"].astype(str)

        # Get the total values of the flux at different cooling times
        pfluxvals = pflux.groupby("Time").sum()["Value"]
        # Get the mean error of the flux at different cooling times
        pfluxerrors = pflux.groupby("Time").mean()["Error"]

        # Get the total values of the SDDR at different cooling times
        sddrvals = sddr.groupby("Time").sum()["Value"]
        # Get the mean error of the SDDR at different cooling times
        sddrerrors = sddr.groupby("Time").mean()["Error"]

        # Get the total Heating at different cooling times
        heatvals = heat.set_index("Time")["Value"]
        # Get the Heating mean error at different cooling times
        heaterrors = heat.set_index("Time")["Error"]

        # Neutron flux binned in energy
        nfluxvals = nflux.set_index("Energy")["Value"]
        # Errors of the neutron flux
        nfluxerrors = nflux.set_index("Energy")["Error"]

        # Delete the total row in case it is there
        for df, tag in zip(
            [pfluxvals, pfluxerrors, sddrvals, sddrerrors, heatvals, heaterrors],
            ["F", "F", "D", "D", "H", "H"],
        ):
            try:
                del df[tag + "total"]
            except KeyError:
                # If total value is not there it is ok
                pass

        # Do the same for the flux
        for df in [nfluxvals, nfluxerrors]:
            try:
                del df["total"]
            except KeyError:
                # If total value is not there it is ok
                pass

        # 2 series need to be built here, one for values and one for errors
        vals = pd.concat([pfluxvals, sddrvals, heatvals, nfluxvals], axis=0)
        errors = pd.concat([pfluxerrors, sddrerrors, heaterrors, nfluxerrors], axis=0)

        return vals, errorse<|MERGE_RESOLUTION|>--- conflicted
+++ resolved
@@ -1125,7 +1125,6 @@
                 else:
                     res = "Value > 0 for all bins"
                 results[tally_description] = res
-<<<<<<< HEAD
                 errors[tally_description] = mean_error            
         # for tally in self.mctal.tallies:
         #    num = str(tally.tallyNumber)
@@ -1184,9 +1183,6 @@
         else:
             results["Notes"] = ""
 
-=======
-                errors[tally_description] = mean_error
->>>>>>> 2ddf1763
         return results, errors
 
     def get_comparison_data(self, tallies2pp, code):
