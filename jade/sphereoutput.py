--- conflicted
+++ resolved
@@ -1409,13 +1409,8 @@
         self.results = {}
         self.errors = {}
         self.stat_checks = {}
-<<<<<<< HEAD
-        if self.mcnp:
+        if self.d1s:
             # template = os.path.join(os.getcwd(), "templates", "SphereSDDR_single.xlsx")
-=======
-        if self.d1s:
-            #template = os.path.join(os.getcwd(), "templates", "SphereSDDR_single.xlsx")
->>>>>>> f523a92d
             outpath = os.path.join(
                 self.excel_path_d1s, "SphereSDDR_single_" + self.lib + ".xlsx"
             )
@@ -1447,13 +1442,8 @@
         None.
 
         """
-<<<<<<< HEAD
         # template = os.path.join(os.getcwd(), "templates", "SphereSDDR_comparison.xlsx")
-        if self.mcnp:
-=======
-        #template = os.path.join(os.getcwd(), "templates", "SphereSDDR_comparison.xlsx")
         if self.d1s:
->>>>>>> f523a92d
             for reflib, tarlib, name in self.couples:
                 outpath = os.path.join(
                     self.excel_path_d1s, "Sphere_SDDR_comparison_" + name + ".xlsx"
@@ -1747,13 +1737,8 @@
         shutil.rmtree(outpath)
 
     def _extract_data4plots(self, zaid, mt, lib, time):
-<<<<<<< HEAD
-        if self.mcnp:
-            tallies = self.outputs["mcnp"][zaid, mt, lib].tallydata
-=======
-        if self.d1s:  
+        if self.d1s:
             tallies = self.outputs["d1s"][zaid, mt, lib].tallydata
->>>>>>> f523a92d
         # Extract values
         nflux = tallies[12].set_index("Energy").drop("total")
         nflux = nflux.sum().loc["Value"]
@@ -1781,13 +1766,15 @@
 
         """
         # Get results
-        #results = []
-        #errors = []
-        #stat_checks = []
+        # results = []
+        # errors = []
+        # stat_checks = []
         desc = " Parsing Outputs: "
         if self.d1s:
-            #for folder in tqdm(os.listdir(self.test_path), desc=desc):
-            outputs, results, errors, stat_checks = self._parserunmcnp(self.test_path, self.lib)
+            # for folder in tqdm(os.listdir(self.test_path), desc=desc):
+            outputs, results, errors, stat_checks = self._parserunmcnp(
+                self.test_path, self.lib
+            )
 
             self.outputs["d1s"] = outputs
 
@@ -1824,7 +1811,7 @@
             relative comparison table.
         absdiff : pd.DataFrame
             absolute comparison table.
-        std_dev: 
+        std_dev:
             comparison in std. dev. from mean table
 
         """
@@ -1838,18 +1825,10 @@
             results = []
             errors = []
             # Extract all the series from the different reactions
-<<<<<<< HEAD
-            for folder in os.listdir(test_path):
-                # Collect the data
-                res, err, _ = self._parserunmcnp(test_path, folder, lib)
-                results.append(res)
-                errors.append(err)
-=======
             # Collect the data
             outputs, res, err, _ = self._parserunmcnp(test_path, lib)
             results.append(res)
-            errors.append(err)    
->>>>>>> f523a92d
+            errors.append(err)
             # Build the df and sort
             comp_df = pd.concat(results, axis=1).T
             error_df = pd.concat(errors, axis=1).T
@@ -1938,43 +1917,6 @@
             MCNP output object
 
         """
-<<<<<<< HEAD
-        results_path = os.path.join(test_path, folder, "mcnp")
-        pieces = folder.split("_")
-        # Get zaid
-        zaidnum = pieces[1]
-        # Check for material exception
-        try:
-            zaidname = self.mat_settings.loc[zaidnum, "Name"]
-            mt = "All"
-        except KeyError:
-            # it is a simple zaid
-            zaidname = pieces[2]
-            mt = pieces[3]
-        # Get mfile
-        for file in os.listdir(results_path):
-            if file[-1] == "m":
-                mfile = file
-            elif file[-1] == "o":
-                ofile = file
-            # Parse output
-        output = SphereSDDRMCNPoutput(
-            os.path.join(results_path, mfile), os.path.join(results_path, ofile)
-        )
-        self.outputs["mcnp"][zaidnum, mt, lib] = output
-        # Adjourn raw Data
-        self.raw_data["mcnp"][zaidnum, mt, lib] = output.tallydata
-        # Recover statistical checks
-        st_ck = output.stat_checks
-        # Recover results and precisions
-        res, err = output.get_single_excel_data()
-        for series in [res, err, st_ck]:
-            series["Parent"] = zaidnum
-            series["Parent Name"] = zaidname
-            series["MT"] = mt
-
-        return res, err, st_ck
-=======
         results = []
         errors = []
         stat_checks = []
@@ -1991,10 +1933,10 @@
             except KeyError:
                 # it is a simple zaid
                 zaidname = pieces[2]
-                mt = pieces[3] 
+                mt = pieces[3]
             # Get mfile
             for file in os.listdir(results_path):
-                if file[-1] == "m":                    
+                if file[-1] == "m":
                     mfile = file
                 elif file[-1] == "o":
                     ofile = file
@@ -2005,7 +1947,7 @@
 
             outputs[zaidnum, mt, lib] = output
             # Adjourn raw Data
-            #self.raw_data["mcnp"][zaidnum, mt, lib] = output.tallydata
+            # self.raw_data["mcnp"][zaidnum, mt, lib] = output.tallydata
             # Recover statistical checks
             st_ck = output.stat_checks
             # Recover results and precisions
@@ -2017,9 +1959,8 @@
             results.append(res)
             errors.append(err)
             stat_checks.append(st_ck)
-        
+
         return outputs, results, errors, stat_checks
->>>>>>> f523a92d
 
     def print_raw(self):
         for key, data in self.raw_data.items():
