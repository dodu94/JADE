# -*- coding: utf-8 -*-

# Created on Thu Jan  2 10:36:38 2020

# @author: Davide Laghi

# Copyright 2021, the JADE Development Team. All rights reserved.

# This file is part of JADE.

# JADE is free software: you can redistribute it and/or modify
# it under the terms of the GNU General Public License as published by
# the Free Software Foundation, either version 3 of the License, or
# (at your option) any later version.

# JADE is distributed in the hope that it will be useful,
# but WITHOUT ANY WARRANTY; without even the implied warranty of
# MERCHANTABILITY or FITNESS FOR A PARTICULAR PURPOSE.  See the
# GNU General Public License for more details.

# You should have received a copy of the GNU General Public License
# along with JADE.  If not, see <http://www.gnu.org/licenses/>.

from __future__ import annotations

import abc
import os
import pickle
import shutil
import string
import sys
import json
import logging
from typing import TYPE_CHECKING
from f4enix.output.mctal import Mctal, Tally
from f4enix.output.meshtal import Meshtal, Fmesh1D
from f4enix.output.MCNPoutput import Output
import numpy as np

# import xlwings as xw
import pandas as pd
from tqdm import tqdm

import jade.atlas as at
import jade.excelsupport as exsupp
import jade.plotter as plotter
<<<<<<< HEAD
=======
from jade.constants import CODES
>>>>>>> c705f17a

from jade.__version__ import __version__
from f4enix.output.MCNPoutput import Output as MCNPOutputFile

if TYPE_CHECKING:
    from jade.main import Session

# RED color
CRED = "\033[91m"
CEND = "\033[0m"


class AbstractOutput(abc.ABC):
    @abc.abstractmethod
    def single_postprocess(self):
        """
        To be executed when a single pp is requested
        """
        pass

    @abc.abstractmethod
    def compare(self):
        """
        To be executed when a comparison is requested
        """

    @staticmethod
    def _get_output_files(results_path):
        """
        Recover the meshtal and outp file from a directory

        Parameters
        ----------
        results_path : str or path
            path where the MCNP results are contained.

        Raises
        ------
        FileNotFoundError
            if either meshtal or outp are not found.

        Returns
        -------
        mfile : path
            path to the meshtal file
        ofile : path
            path to the outp file

        """
        # Get mfile
        mfile = None
        ofile = None

        for file in os.listdir(results_path):
            if file[-1] == "m":
                mfile = file
            elif file[-1] == "o":
                ofile = file

        if mfile is None or ofile is None:
            raise FileNotFoundError(
                """
 The followig path does not contain either the .m or .o file:
 {}""".format(
                    results_path
                )
            )

        mfile = os.path.join(results_path, mfile)
        ofile = os.path.join(results_path, ofile)

        return mfile, ofile


class BenchmarkOutput(AbstractOutput):
    def __init__(self, lib: str, code: str, testname: str, session: Session):
        """
        General class for a Benchmark output

        Parameters
        ----------
        lib : str
            library to post-process
        code : str
            code being post processed
        testname : str
            name of the benchmark being postprocessed
        session : Session
            Jade Session

        Returns
        -------
        None.

        """
        self.raw_data = {}  # Raw data
        self.outputs = {}  # outputs linked to the benchmark
        self.testname = testname  # test name
        self.code_path = os.getcwd()  # path to code
        self.state = session.state
        self.session = session
        self.path_templates = session.path_templates

        # Read specific configuration
        cnf_path = os.path.join(session.path_cnf, self.testname + ".xlsx")
        if os.path.isfile(cnf_path):
            self.cnf_path = cnf_path
        # It can be assumed that there is a folder containing multiple files
        else:
            self.cnf_path = os.path.join(session.path_cnf, self.testname)

        # Updated to handle multiple codes
        # initialize them so that intellisense knows they are available
        self.mcnp = False
        self.d1s = False
        self.serpent = False
        self.d1s = False
        for available_code in CODES.values():
            if code == available_code:
                setattr(self, available_code, True)
                self.raw_data[code] = {}
                self.outputs[code] = {}
            else:
                setattr(self, available_code, False)

        self.code = code  # this can be handy in a lot of places to avoid if else

        # COMPARISON
        if isinstance(lib, list) and len(lib) > 1:
            self.single = False  # Indicator for single or comparison
            self.lib = lib
            couples = []
            tp = os.path.join(session.path_run, lib[0], self.testname)
            self.test_path = {lib[0]: tp}
            refname = session.conf.get_lib_name(lib[0])
            name = refname
            dirname = lib[0]
            for library in lib[1:]:
                libname = session.conf.get_lib_name(library)
                # name_couple = lib[0]+'_Vs_'+library
                name_couple = lib[0] + "_Vs_" + library
                name = name + "_Vs_" + libname
                dirname = dirname + "_Vs_" + library
                couples.append((lib[0], library, name_couple))
                tp = os.path.join(session.path_run, library, self.testname)
                self.test_path[library] = tp

            self.name = name
            # Generate library output path
            out = os.path.join(session.path_comparison, dirname)
            if not os.path.exists(out):
                os.mkdir(out)

            out = os.path.join(out, self.testname, code)
            if os.path.exists(out):
                shutil.rmtree(out)
            os.makedirs(out)
            excel_path = os.path.join(out, "Excel")
            atlas_path = os.path.join(out, "Atlas")
            raw_path = os.path.join(out, "Raw_Data")
            os.makedirs(excel_path)
            os.makedirs(atlas_path)
            os.makedirs(raw_path)
            self.excel_path = excel_path
            self.raw_path = raw_path
            self.atlas_path = atlas_path
            self.couples = couples  # Couples of libraries to post process
        # SINGLE-LIBRARY
        else:
            self.single = True  # Indicator for single or comparison
            if isinstance(lib, list) and len(lib) == 1:
                self.lib = lib[0]  # In case of 1-item list
            else:
                self.lib = lib
            self.test_path = os.path.join(session.path_run, lib, self.testname)

            # Generate library output path
            out = os.path.join(session.path_single, lib)
            if not os.path.exists(out):
                os.mkdir(out)

            out = os.path.join(out, self.testname, code)
            if os.path.exists(out):
                shutil.rmtree(out)
            os.makedirs(out)
            excel_path = os.path.join(out, "Excel")
            atlas_path = os.path.join(out, "Atlas")
            raw_path = os.path.join(out, "Raw_Data")
            os.makedirs(excel_path)
            os.makedirs(atlas_path)
            os.makedirs(raw_path)
            self.excel_path = excel_path
            self.raw_path = raw_path
            self.atlas_path = atlas_path

            # Read the metadata
            results_path = os.path.join(self.test_path, code)
            self.metadata = self._read_metadata_run(results_path)

    def _read_metadata_run(self, pathtofile: os.PathLike) -> dict:
        # Get the metadata

        # try to read the metadata
        try:
            with open(
                os.path.join(pathtofile, "metadata.json"),
                "r",
                encoding="utf-8",
            ) as file:
                metadata = json.load(file)
        except FileNotFoundError:
            logging.warning("No metadata file found at %s", pathtofile)
            metadata = {}

        metadata["jade_version"] = __version__
        metadata["code_version"] = self._read_code_version(pathtofile)

        return metadata

    def _read_code_version(self, pathtofile: os.PathLike) -> str | None:
        """Read the code version from the output files or in other ways depending
        on the used code.

        Parameters
        ----------
        pathtofile : os.PathLike
            path to the folder where results are stored

        Returns
        -------
        str | None
            version of the code used to run the benchmarks
        """
        if self.mcnp or self.d1s:
            return self._read_mcnp_code_version(pathtofile)

        return None

    def _read_mcnp_code_version(self, pathtofile: os.PathLike) -> str | None:
        if self.testname in ["Sphere", "SphereSDDR"]:
            if not os.path.exists(pathtofile):
                # this can happen the first time
                return None

        _, ofile = self._get_output_files(pathtofile)
        outp = MCNPOutputFile(ofile)
        try:
            version = outp.get_code_version()
            return version
        except ValueError:
            logging.warning(
                "Code version not found in the output file or aux file for %s",
                pathtofile,
            )
            logging.warning("Contents of the directory: %s", os.listdir(pathtofile))
            return None

    def single_postprocess(self):
        """
        Execute the full post-processing of a single library (i.e. excel,
        raw data and atlas)

        Returns
        -------
        None.

        """
        print(" Generating Excel Recap...")
        self._generate_single_excel_output()
        self._print_raw()

        print(" Creating Atlas...")
        outpath = os.path.join(self.atlas_path, "tmp")
        os.mkdir(outpath)

        # Get atlas configuration
        atl_cnf = pd.read_excel(self.cnf_path, sheet_name="Atlas")
        atl_cnf.set_index("Tally", inplace=True)

        # Printing Atlas
        template = template = os.path.join(self.path_templates, "AtlasTemplate.docx")
        atlas = at.Atlas(template, self.testname + "_" + self.lib)

        # Iterate over each type of plot (first one is quantity
        # and second one the measure unit)
        for plot_type in list(atl_cnf.columns)[2:]:
            print(" Plotting : " + plot_type)
            atlas.doc.add_heading("Plot type: " + plot_type, level=1)
            # Keep only tallies to plot
            atl_cnf_plot = atl_cnf[atl_cnf[plot_type]]
            for tally_num in tqdm(atl_cnf_plot.index, desc="Tallies"):
                try:
                    output = self.outputs[self.code][tally_num]
                except KeyError:
                    fatal_exception(
                        "tally n. "
                        + str(tally_num)
                        + " is in config but not in the MCNP output"
                    )
                vals_df = output["Value"]
                err_df = output["Error"]
                quantity = str(atl_cnf_plot["Quantity"].loc[tally_num])
                unit = str(atl_cnf_plot["Unit"].loc[tally_num])
                xlabel = output["x_label"]
                title = output["title"]

                atlas.doc.add_heading("Tally: " + title, level=2)

                columns = vals_df.columns
                x = np.array(vals_df.index)

                for column in tqdm(columns):
                    if len(columns) > 1:
                        try:
                            txt = str(int(column))
                        except ValueError:
                            # it is not convertible to int
                            txt = str(column)

                        atlas.doc.add_heading(txt, level=3)
                        newtitle = title + " (" + txt + ")"
                    else:
                        newtitle = title

                    # If total is present it has to be deleted
                    try:
                        vals_df.drop(["total"], inplace=True)
                        err_df.drop(["total"], inplace=True)
                        x = x[:-1]
                    except KeyError:
                        pass

                    try:
                        values = vals_df[column].values
                        error = err_df[column].values
                    except KeyError:
                        # this means that the column is only one and we have
                        # two distinct DFs for values and errors
                        # depending on pandas version, these may be series or
                        # directly arrays
                        values = vals_df["Value"]
                        error = err_df["Error"]
                        if isinstance(values, pd.Series) or isinstance(
                            values, pd.DataFrame
                        ):
                            values = values.values
                        if isinstance(error, pd.Series) or isinstance(
                            error, pd.DataFrame
                        ):
                            error = error.values

                    lib_name = self.session.conf.get_lib_name(self.lib)
                    lib = {"x": x, "y": values, "err": error, "ylabel": lib_name}
                    data = [lib]

                    outname = "tmp"
                    plot = plotter.Plotter(
                        data,
                        newtitle,
                        outpath,
                        outname,
                        quantity,
                        unit,
                        xlabel,
                        self.testname,
                    )
                    img_path = plot.plot(plot_type)

                    atlas.insert_img(img_path)
        atlas.save(self.atlas_path)
        # Remove tmp images
        shutil.rmtree(outpath)

    def compare(self):
        """
        Generates the full comparison post-processing (excel and atlas)

        Returns
        -------
        None.

        """
        print(" Generating Excel Recap...")
        self._generate_comparison_excel_output()

        print(" Creating Atlas...")
        outpath = os.path.join(self.atlas_path, "tmp")
        os.mkdir(outpath)

        # Get atlas configuration
        atl_cnf = pd.read_excel(self.cnf_path, sheet_name="Atlas")
        atl_cnf.set_index("Tally", inplace=True)

        # Printing Atlas
        template = os.path.join(self.path_templates, "AtlasTemplate.docx")

        atlas = at.Atlas(template, self.testname + "_" + self.name)

        # Recover data
        outputs_dic = {}
        for lib in self.lib:
            # Recover lib output
            out_path = os.path.join(
                self.session.path_single,
                lib,
                self.testname,
                self.code,
                "Raw_Data",
                lib + ".pickle",
            )
            with open(out_path, "rb") as handle:
                outputs = pickle.load(handle)
            outputs_dic[lib] = outputs

        # Iterate over each type of plot (first one is quantity
        # and second one the measure unit)
        for plot_type in list(atl_cnf.columns)[2:]:
            print(" Plotting : " + plot_type)
            atlas.doc.add_heading("Plot type: " + plot_type, level=1)
            # Keep only tallies to plot
            atl_cnf_plot = atl_cnf[atl_cnf[plot_type]]
            for tally_num in tqdm(atl_cnf_plot.index, desc="Tallies"):
                # The last 'outputs' can be easily used for common data
                try:
                    output = outputs_dic[lib][tally_num]
                except KeyError:
                    fatal_exception(
                        "tally n. "
                        + str(tally_num)
                        + " is in config but not in the MCNP output"
                    )
                vals_df = output["Value"]
                err_df = output["Error"]
                quantity = str(atl_cnf_plot["Quantity"].loc[tally_num])
                unit = str(atl_cnf_plot["Unit"].loc[tally_num])
                xlabel = output["x_label"]
                title = output["title"]

                atlas.doc.add_heading("Tally: " + title, level=2)

                columns = vals_df.columns

                for column in tqdm(columns):
                    if len(columns) > 1:
                        try:
                            txt = str(int(column))
                        except ValueError:
                            # it is not convertible to int
                            txt = str(column)

                        atlas.doc.add_heading(txt, level=3)
                        newtitle = title + " (" + txt + ")"

                    else:
                        newtitle = title
                    data = []
                    for lib in self.lib:
                        output = outputs_dic[lib][tally_num]

                        # override values and errors
                        try:
                            vals_df = output["Value"]
                            err_df = output["Error"]
                            # If total is present it has to be deleted
                            try:
                                vals_df.drop(["total"], inplace=True)
                                err_df.drop(["total"], inplace=True)
                            except KeyError:
                                pass
                            values = vals_df[column].values
                            error = err_df[column].values

                        except KeyError:
                            # this means that the column is only one and we
                            # havetwo distinct DFs for values and errors
                            values = vals_df["Value"].values
                            error = err_df["Error"].values

                        x = np.array(vals_df.index)

                        lib_name = self.session.conf.get_lib_name(lib)
                        lib_data = {
                            "x": x,
                            "y": values,
                            "err": error,
                            "ylabel": lib_name,
                        }
                        data.append(lib_data)

                    outname = "tmp"
                    plot = plotter.Plotter(
                        data,
                        newtitle,
                        outpath,
                        outname,
                        quantity,
                        unit,
                        xlabel,
                        self.testname,
                    )
                    img_path = plot.plot(plot_type)

                    atlas.insert_img(img_path)
        atlas.save(self.atlas_path)

        # Remove tmp images
        shutil.rmtree(outpath)

    @staticmethod
    def _reorder_df(df, x_set):
        # First of all try order by number
        df["index"] = pd.to_numeric(df[x_set], errors="coerce")

        # If they are all nan try with a normal sort
        if df["index"].isnull().values.all():
            df.sort_values(x_set, inplace=True)

        # Otherwise keep on with the number sorting
        else:
            df.sort_values("index", inplace=True)

        del df["index"]

        # Try to reorder the columns
        try:
            df = df.reindex(sorted(df.columns), axis=1)
        except TypeError:
            # They are a mix of strings and ints, let's ignore it for
            # the time being
            pass

        return df

    def _generate_single_excel_output(self):
        # Get excel configuration
        self.outputs = {}
        self.results = {}
        self.errors = {}
        self.stat_checks = {}
        ex_cnf = pd.read_excel(self.cnf_path, sheet_name="Excel")
        ex_cnf.set_index("Tally", inplace=True)

        # Open the excel file
        # name = "Generic_single.xlsx"
        # template = os.path.join(os.getcwd(), "templates", name)

        if self.mcnp or self.d1s:
            outpath = os.path.join(
                self.excel_path, self.testname + "_" + self.lib + ".xlsx"
            )
            outputs = {}
            # ex = ExcelOutputSheet(template, outpath)
            # Get results
            # results = []
            # errors = []
            results_path = os.path.join(self.test_path, self.code)
            # Get mfile and outfile and possibly meshtal file
            meshtalfile = None
            for file in os.listdir(results_path):
                if file[-1] == "m":
                    mfile = os.path.join(results_path, file)
                elif file[-1] == "o":
                    ofile = os.path.join(results_path, file)
                elif file[-4:] == "msht":
                    meshtalfile = os.path.join(results_path, file)
            # Parse output
            mcnp_output = MCNPoutput(mfile, ofile, meshtal_file=meshtalfile)
            mctal = mcnp_output.mctal
            # Adjourn raw Data
            self.raw_data = mcnp_output.tallydata

            # res, err = output.get_single_excel_data()

            for label in ["Value", "Error"]:
                # keys = {}
                for tally in mctal.tallies:
                    num = tally.tallyNumber
                    key = tally.tallyComment[0]
                    # keys[num] = key  # Memorize tally descriptions
                    tdata = mcnp_output.tallydata[num].copy()  # Full tally data
                    try:
                        tally_settings = ex_cnf.loc[num]
                    except KeyError:
                        print(
                            " Warning!: tally n."
                            + str(num)
                            + " is not in configuration"
                        )
                        continue

                    # Re-Elaborate tdata Dataframe
                    x_name = tally_settings["x"]
                    x_tag = tally_settings["x name"]
                    y_name = tally_settings["y"]
                    y_tag = tally_settings["y name"]
                    ylim = tally_settings["cut Y"]

                    if label == "Value":
                        outputs[num] = {"title": key, "x_label": x_tag}

                    # select the index format
                    if x_name == "Energy":
                        idx_format = "0.00E+00"
                        # TODO all possible cases should be addressed
                    else:
                        idx_format = "0"

                    if y_name != "tally":
                        tdata.set_index(x_name, inplace=True)
                        x_set = list(set(tdata.index))
                        y_set = list(set(tdata[y_name].values))
                        rows = []
                        for xval in x_set:
                            try:
                                row = tdata.loc[xval, label].values
                                prev_len = len(row)
                            except AttributeError:
                                # There is only one total value, fill the rest with
                                # nan
                                row = []
                                for i in range(prev_len - 1):
                                    row.append(np.nan)
                                row.append(tdata.loc[xval, label])

                            rows.append(row)

                        try:
                            main_value_df = pd.DataFrame(
                                rows, columns=y_set, index=x_set
                            )
                            main_value_df.index.name = x_name
                        except ValueError:
                            print(
                                CRED
                                + """
        A ValueError was triggered, a probable cause may be that more than 2 binnings
         are defined in tally {}. This is a fatal exception,  application will now
        close""".format(
                                    str(num)
                                )
                                + CEND
                            )
                            # Safely exit from excel and from application
                            # ex.save()
                            sys.exit()

                        # reorder index (quick reset of the index)
                        main_value_df.reset_index(inplace=True)
                        main_value_df = self._reorder_df(main_value_df, x_name)
                        main_value_df.set_index(x_name, inplace=True)
                        # memorize for atlas
                        outputs[num][label] = main_value_df
                        # insert the df in pieces
                        # ex.insert_cutted_df(
                        #    "B",
                        #    main_value_df,
                        #    label + "s",
                        #    ylim,
                        #    header=(key, "Tally n." + str(num)),
                        #    index_name=x_tag,
                        #    cols_name=y_tag,
                        #    index_num_format=idx_format,
                        # )
                    else:
                        # reorder df
                        try:
                            tdata = self._reorder_df(tdata, x_name)
                        except KeyError:
                            print(
                                CRED
                                + """
 {} is not available in tally {}. Please check the configuration file.
 The application will now exit """.format(
                                    x_name, str(num)
                                )
                                + CEND
                            )
                            # Safely exit from excel and from application
                            # ex.save()
                            sys.exit()

                        if label == "Value":
                            del tdata["Error"]
                        elif label == "Error":
                            del tdata["Value"]
                        # memorize for atlas and set index
                        tdata.set_index(x_name, inplace=True)
                        outputs[num][label] = tdata

                        # Insert DF
                        # ex.insert_df(
                        #    "B",
                        #    tdata,
                        #    label + "s",
                        #    print_index=True,
                        #    header=(key, "Tally n." + str(num)),
                        # )
                # memorize data for atlas
                self.outputs[self.code] = outputs
                # print(outputs)
                # Dump them for comparisons
                raw_outpath = os.path.join(self.raw_path, self.lib + ".pickle")
                with open(raw_outpath, "wb") as outfile:
                    pickle.dump(outputs, outfile)

                # Compile general infos in the sheet
                # ws = ex.current_ws
                # title = self.testname + " RESULTS RECAP: " + label + "s"
                # ws.range("A3").value = title
                # ws.range("C1").value = self.lib

            # --- Compile statistical checks sheet ---
            # ws = ex.wb.sheets["Statistical Checks"]

            dic_checks = mcnp_output.out.stat_checks
            rows = []
            for tally in mctal.tallies:
                num = tally.tallyNumber
                key = tally.tallyComment[0]
                key_dic = key + " [" + str(num) + "]"
                try:
                    stat = dic_checks[key_dic]
                except KeyError:
                    stat = None
                rows.append([num, key, stat])

            stats = pd.DataFrame(rows)
            stats.columns = ["Tally Number", "Tally Description", "Result"]
            # ws.range("A9").options(index=False, header=False).value = df

            # ex.save()
            exsupp.single_excel_writer(outpath, self.lib, self.testname, outputs, stats)

    def _print_raw(self):
        for key, data in self.raw_data.items():
            file = os.path.join(self.raw_path, str(key) + ".csv")
            data.to_csv(file, header=True, index=False)

        metadata_file = os.path.join(self.raw_path, "metadata.json")
        with open(metadata_file, "w", encoding="utf-8") as outfile:
            json.dump(self.metadata, outfile, indent=4)

    def _generate_comparison_excel_output(self):
        # Get excel configuration
        self.outputs = {}
        self.results = {}
        self.errors = {}
        self.stat_checks = {}
        ex_cnf = pd.read_excel(self.cnf_path, sheet_name="Excel")
        ex_cnf.set_index("Tally", inplace=True)

        # Open the excel file
        # name_tag = "Generic_comparison.xlsx"
        # template = os.path.join(os.getcwd(), "templates", name_tag)

        if self.mcnp or self.d1s:
            mcnp_outputs = {}
            comps = {}
            abs_diffs = {}
            std_devs = {}
            for reflib, tarlib, name in self.couples:
                lib_to_comp = name
                outfolder_path = self.excel_path
                outpath = os.path.join(
                    outfolder_path, "Comparison_" + name + f"_{self.code}.xlsx"
                )

                # ex = ExcelOutputSheet(template, outpath)
                # Get results

                # for lib in to_read:
                #    results_path = self.test_path[lib]
                for lib, results_path in {
                    reflib: os.path.join(self.test_path[reflib], self.code),
                    tarlib: os.path.join(self.test_path[tarlib], self.code),
                }.items():
                    # Get mfile and outfile and possibly meshtal file
                    meshtalfile = None
                    for file in os.listdir(results_path):
                        if file[-1] == "m":
                            mfile = os.path.join(results_path, file)
                        elif file[-1] == "o":
                            ofile = os.path.join(results_path, file)
                        elif file[-4:] == "msht":
                            meshtalfile = os.path.join(results_path, file)
                    # Parse output
                    mcnp_output = MCNPoutput(mfile, ofile, meshtal_file=meshtalfile)
                    mcnp_outputs[lib] = mcnp_output
                # Build the comparison
                for label in ["Value", "Error"]:
                    for tally in mcnp_outputs[reflib].mctal.tallies:
                        num = tally.tallyNumber
                        key = tally.tallyComment[0]

                        # Full tally data
                        tdata_ref = mcnp_outputs[reflib].tallydata[num].copy()
                        tdata_tar = mcnp_outputs[tarlib].tallydata[num].copy()
                        try:
                            tally_settings = ex_cnf.loc[num]
                        except KeyError:
                            print(
                                " Warning!: tally n."
                                + str(num)
                                + " is not in configuration"
                            )
                            continue

                        # Re-Elaborate tdata Dataframe
                        x_name = tally_settings["x"]
                        x_tag = tally_settings["x name"]
                        y_name = tally_settings["y"]
                        # y_tag = tally_settings["y name"]
                        # ylim = tally_settings["cut Y"]
                        # select the index format
                        if label == "Value":
                            for dic in [comps, abs_diffs, std_devs]:
                                dic[num] = {"title": key, "x_label": x_tag}

                        # if x_name == "Energy":
                        #     idx_format = "0.00E+00"
                        #     # TODO all possible cases should be addressed
                        # else:
                        #     idx_format = "0"

                        if y_name != "tally":
                            tdata_ref.set_index(x_name, inplace=True)
                            tdata_tar.set_index(x_name, inplace=True)
                            x_set = list(set(tdata_ref.index))
                            y_set = list(set(tdata_ref[y_name].values))
                            rows_fin = []
                            rows_abs_diff = []
                            rows_std_dev = []
                            for xval in x_set:
                                try:
                                    ref = tdata_ref.loc[xval, "Value"].values
                                    ref_err = tdata_ref.loc[xval, "Error"].values
                                    tar = tdata_tar.loc[xval, "Value"].values
                                    # !!! True divide warnings are suppressed !!!
                                    with np.errstate(divide="ignore", invalid="ignore"):
                                        row_fin = (ref - tar) / ref
                                        row_abs_diff = ref - tar
                                        row_std_dev = row_abs_diff / (ref_err * ref)
                                    prev_len = len(ref)
                                except AttributeError:
                                    # This is raised when total values are
                                    # collected only for one bin.
                                    # the rest needs to be filled by nan
                                    ref = tdata_ref.loc[xval, "Value"]
                                    ref_err = tdata_ref.loc[xval, "Error"]
                                    tar = tdata_tar.loc[xval, "Value"]
                                    row_fin = []
                                    row_abs_diff = []
                                    row_std_dev = []
                                    for i in range(prev_len - 1):
                                        row_fin.append(np.nan)
                                        row_abs_diff.append(np.nan)
                                        row_std_dev.append(np.nan)
                                    row_fin.append((ref - tar) / ref)
                                    row_abs_diff.append(ref - tar)
                                    row_std_dev.append((ref - tar) / (ref_err * ref))

                                rows_fin.append(row_fin)
                                rows_abs_diff.append(row_abs_diff)
                                rows_std_dev.append(row_std_dev)
                            try:
                                final = pd.DataFrame(
                                    rows_fin, columns=y_set, index=x_set
                                )
                                abs_diff = pd.DataFrame(
                                    rows_abs_diff, columns=y_set, index=x_set
                                )
                                std_dev = pd.DataFrame(
                                    rows_std_dev, columns=y_set, index=x_set
                                )
                                for df in [final, abs_diff, std_dev]:
                                    df.index.name = x_name
                                    df.replace(np.nan, "Not Available", inplace=True)
                                    df.replace(float(0), "Identical", inplace=True)
                                    df.replace(-np.inf, "Reference = 0", inplace=True)
                                    df.replace(1, "Target = 0", inplace=True)
                            except ValueError:
                                print(
                                    CRED
                                    + """
            A ValueError was triggered, a probable cause may be that more than 2 binnings
             are defined in tally {}. This is a fatal exception,  application will now
            close""".format(
                                        str(num)
                                    )
                                    + CEND
                                )
                                # Safely exit from excel and from application
                                sys.exit()

                            # reorder index and quick index reset
                            for df in [final, abs_diff, std_dev]:
                                df.reset_index(inplace=True)
                                df = self._reorder_df(df, x_name)
                                df.set_index(x_name, inplace=True)
                            comps[num][label] = final
                            abs_diffs[num][label] = abs_diff
                            std_devs[num][label] = std_dev
                            # insert the df in pieces
                            # ex.insert_cutted_df(
                            #    "B",
                            #    main_value_df,
                            #    "Comparison",
                            #    ylim,
                            #    header=(key, "Tally n." + str(num)),
                            #    index_name=x_tag,
                            #    cols_name=y_tag,
                            #    index_num_format=idx_format,
                            #    values_format="0.00%",
                            # )
                        else:
                            # reorder dfs
                            try:
                                tdata_ref = self._reorder_df(tdata_ref, x_name)
                            except KeyError:
                                print(
                                    CRED
                                    + """
     {} is not available in tally {}. Please check the configuration file.
     The application will now exit """.format(
                                        x_name, str(num)
                                    )
                                    + CEND
                                )
                                # Safely exit from excel and from application
                                sys.exit()

                            del tdata_ref["Error"]
                            tdata_ref.set_index(x_name, inplace=True)

                            tdata_tar = self._reorder_df(tdata_tar, x_name)
                            del tdata_tar["Error"]
                            tdata_tar.set_index(x_name, inplace=True)

                            # !!! True divide warnings are suppressed !!!
                            with np.errstate(divide="ignore", invalid="ignore"):
                                comp_df = (tdata_ref - tdata_tar) / tdata_ref
                                abs_diff_df = tdata_ref - tdata_tar
                                std_dev_df = abs_diff_df
                            comps[num][label] = comp_df
                            abs_diffs[num][label] = abs_diff_df
                            std_devs[num][label] = abs_diff_df
                            # Insert DF
                            # ex.insert_df(
                            #    "B",
                            #    df,
                            #    "Comparison",
                            #    print_index=True,
                            #    header=(key, "Tally n." + str(num)),
                            #    values_format="0.00%",
                            # )

                # Compile general infos in the sheet
                # ws = ex.current_ws
                # title = self.testname + " RESULTS RECAP: Comparison"
                # ws.range("A3").value = title
                # ws.range("C1").value = tarlib + " Vs " + reflib

                # Add single pp sheets
                # for lib in [reflib, tarlib]:
                #    cp = self.state.get_path(
                #        "single", [lib, self.testname, "Excel"])
                #    file = os.listdir(cp)[0]
                #    cp = os.path.join(cp, file)
                #    ex.copy_sheets(cp)

                # ex.save()
                self.outputs[self.code] = comps
                exsupp.comp_excel_writer(
                    self,
                    outpath,
                    lib_to_comp,
                    self.testname,
                    comps,
                    abs_diffs,
                    std_devs,
                )


class MCNPoutput:
    def __init__(self, mctal_file, output_file, meshtal_file=None):
        """
        Class representing all outputs coming from and MCNP run

        Parameters
        ----------
        mctal_file : path like object
            path to the mctal file.
        output_file : path like object
            path to the outp file.
        meshtal_file : path like object, optional
            path to the meshtal file. The default is None.

        Returns
        -------
        None.

        """
        self.mctal_file = mctal_file  # path to mcnp mctal file
        self.output_file = output_file  # path to mcnp output file
        self.meshtal_file = meshtal_file  # path to mcnp meshtal file

        # Read and parse the mctal file
        mctal = Mctal(mctal_file)
<<<<<<< HEAD
        self.mctal = mctal
        self.tallydata = mctal.tallydata
        self.totalbin = mctal.totalbin
=======
        # --- restore cabability to collapse segment and cells ---
        # The double binning Surfaces/cells with segments can create
        # issues for JADE since if another binning is added
        # (such as energy) it is not supported. Nevertheless,
        # the additional segmentation can be quite useful and this can be
        # collapsed de facto in a single geometrical binning
        tallydata = mctal.tallydata
        total_bin = mctal.totalbin
        for dictionary in [tallydata, total_bin]:
            for _, df in dictionary.items():
                if df is not None:
                    if (
                        "Cells" in df.columns
                        and "Segments" in df.columns
                        and len(df) > 1
                    ):
                        # Then we can collapse this in a single geometrical binning
                        values = []
                        for cell, segment in zip(df.Cells, df.Segments):
                            val = str(int(cell)) + "-" + str(int(segment))
                            values.append(val)
                        df["Cells-Segments"] = values
                        # delete the collapsed columns
                        del df["Cells"]
                        del df["Segments"]

                    # another thing that can happen mostly for d1s is that there
                    # are user bins with fake total bin, i.e., there is only one bin
                    # and a total bin having the same value. This is a problem
                    # since f4enix parser will not drop the "fake" additional column
                    try:
                        usr_bins = set(df["User"].to_list())
                        if len(usr_bins) <= 2 and "total" in usr_bins:
                            # then the column does not add any additional info, to drop
                            del df["User"]
                            # and drop the duplicates
                            df.drop_duplicates(inplace=True)
                    except KeyError:
                        pass  # no user column

        self.mctal = mctal
        self.tallydata = tallydata
        self.totalbin = total_bin
>>>>>>> c705f17a
        # Read the output file
        self.out = Output(self.output_file)
        self.out.stat_checks = self.out.get_statistical_checks_tfc_bins()
        self.out.stat_checks = self.out.assign_tally_description(
            self.out.stat_checks, self.mctal.tallies
        )
        self.stat_checks = self.out.stat_checks
        # Read the meshtal file
        if meshtal_file is not None:
            self.meshtal = Meshtal(meshtal_file)
            self.meshtal.readMesh()
            # Extract the available 1D to be merged with normal tallies
            for msh in self.meshtal.mesh.values():
                if isinstance(msh, Fmesh1D):
                    tallynum, tallydata, comment = msh.convert2tally()
                    # Add them to the tallly data
                    self.tallydata[tallynum] = tallydata
                    self.totalbin[tallynum] = None
                    # Create fake tallies to be added to the mctal
<<<<<<< HEAD
                    dummyTally = Tally(tallynum)
                    dummyTally.tallyComment = [comment]
                    self.mctal.tallies.append(dummyTally)
=======
                    faketally = Tally(tallynum)
                    faketally.tallyComment = [comment]
                    self.mctal.tallies.append(faketally)
>>>>>>> c705f17a
                else:
                    continue


class OpenMCOutput:
    def __init__(self, output_file):
        self.output_file = output_file
        self.output_file_data = self.read(output_file)
        self.tallydata, self.totalbin = self.process_tally()
        self.stat_checks = None

    def _create_dataframe(self, rows):
        columns = [
            "Cells",
            "User",
            "Segments",
            "Cosine",
            "Energy",
            "Time",
            "Cor C",
            "Cor B",
            "Cor A",
            "Value",
            "Error",
        ]
        df = pd.DataFrame(rows, columns=columns)
        cells = list(df.Cells.unique())
        total = "Energy"
        for cell in cells:
            value = df.loc[df["Cells"] == cell, "Values"].sum()
            error = np.sqrt(sum(df.loc[df["Cells"] == cell, "Values"] ** 2))
            row = [
                cell,
                False,
                False,
                False,
                total,
                False,
                False,
                False,
                False,
                value,
                error,
            ]
            df.loc[len(df)] = row
        dftotal = df[df[total] == "total"]
        return df, dftotal

    def read(self, output_file):
        with open(output_file, "r") as f:
            output_file_data = f.readlines()
        return output_file_data

    def process_tally(self):
        tallydata = {}
        totalbin = {}
        rows = []
        for line in self.output_file_data:
            if "tally" in line.lower():
                if len(rows) > 0:
                    tallydata[tallynum], totalbin[tallynum] = self._create_dataframe(
                        rows
                    )
                    rows = []
                parts = line.split()
                tallynum = int(parts[2].replace(":", ""))
                cells = False
                user = False
                segments = False
                cosine = False
                energy = False
                time = False
                cor_c = False
                cor_b = False
                cor_a = False
                value = False
                error = False
            if "incoming energy" in line.lower():
                parts = line.split()
                energy = 1e-6 * float(parts[3].replace(")", ""))
            if "flux" in line.lower():
                parts = line.split()
                value, error = float(parts[1]), float(parts[2])
                rows.append(
                    [
                        cells,
                        user,
                        segments,
                        cosine,
                        energy,
                        time,
                        cor_c,
                        cor_b,
                        cor_a,
                        value,
                        error,
                    ]
                )
            tallydata[tallynum], totalbin[tallynum] = self._create_dataframe(rows)
        return tallydata, totalbin


class ExcelOutputSheet:
    # Common variables
    _starting_free_row = 10

    def __init__(self, template, outpath):
        """
        Excel workbook containing the post-processed results

        Parameters
        ----------
        template : path like object
            path to the sheet template.
        outpath : path like object
            dump path for the excel.

        Returns
        -------
        None.

        """
        self.outpath = outpath  # Path to the excel file
        # Open template
        shutil.copy(template, outpath)
        # self.app = xw.App(visible=False)
        self.wb = self.app.books.open(outpath)
        # The first open row in current ws
        self.free_row = self._starting_free_row
        self.ws_free_rows = {}
        self.current_ws = None

    def _switch_ws(self, ws_name):
        """
        Change active worksheet without loosing parameters informations.

        Parameters
        ----------
        ws_name : str
            Worksheet name.

        Returns
        -------
        ws : xlwings.Sheet
            Excel worksheet.

        """
        # Adjourn free row sheet
        if self.current_ws is not None:
            self.ws_free_rows[self.current_ws.name] = self.free_row

        # Select new sheet
        ws = self.wb.sheets[ws_name]
        self.current_ws = ws
        try:
            self.free_row = self.ws_free_rows[ws_name]
        except KeyError:
            self.free_row = self._starting_free_row

        return ws

    def insert_df(
        self,
        startcolumn,
        df,
        ws,
        startrow=None,
        header=None,
        print_index=True,
        idx_format="0",
        cols_head_size=12,
        values_format=None,
    ):
        """
        Insert a DataFrame (df) into a Worksheet (ws) using xlwings.

        Parameters
        ----------
        startcolumn : int or str
            Starting column where to insert the DataFrame. It can be expressed
            both as an integer as a letter in Excel fashion.
        df : pandas.DataFrame
            DataFrame to insert in the excel sheet
        ws : str
            name of the Excel worksheet where to put the DataFrame.
        startrow : int
            starting row where to put the DataFrame. Default is None that
            triggers the use of the memorized first free row in the excel sheet
        header : tuple (str, value)
            contains the tag of the header and the header value. DEAFAULT is
            None
        print_index : bool
            if True the DataFrame index is printed. DEAFAULT is True.
        idx_format : str
            how to format the index values. DEAFAULT is '0' (integer)
        cols_head_size : int
            Font size for columns header. DEAFAULT is 12
        values_format : str
            how to format the values. DEAFAULT is None

        Returns
        -------
        None

        """
        # Select the worksheet as first thing in order to have the correct
        # Free rows computed
        ws = self._switch_ws(ws)

        if startrow is None:
            startrow = self.free_row
            # adjourn free row
            add_space = 3  # Includes header
            self.free_row = self.free_row + len(df) + add_space

        # Start column can be provided as a letter or number (up to Z)
        if isinstance(startcolumn, str):
            startcolumn = ord(startcolumn.lower()) - 96

        anchor = (startrow, startcolumn)
        header_anchor_tag = (startrow, 1)
        header_anchor = (startrow + 1, 1)

        try:
            ws.range(anchor).options(index=print_index, header=True).value = df
            rng = ((startrow + 1, startcolumn), (startrow + 1 + len(df), startcolumn))
            # Format values if requested
            if values_format is not None:
                rng_values = (
                    (startrow + 1, startcolumn + 1),
                    (startrow + 1 + len(df), startcolumn + 1 + len(df.columns)),
                )
                ws.range(*rng_values).number_format = values_format

            # Formatting
            ws.range(*rng).number_format = idx_format  # idx formatting
            # Columns headers
            anchor_columns = (anchor, (startrow, startcolumn + len(df.columns)))
            ws.range(*anchor_columns).api.Font.Size = cols_head_size
            ws.range(*anchor_columns).api.Font.Bold = True
            ws.range(*anchor_columns).color = (236, 236, 236)

            if header is not None:
                ws.range(header_anchor_tag).value = header[0]
                ws.range(header_anchor_tag).api.Font.Size = cols_head_size
                ws.range(header_anchor_tag).api.Font.Bold = True
                ws.range(header_anchor_tag).color = (236, 236, 236)

                ws.range(header_anchor).value = header[1]
                ws.range(header_anchor).api.Font.Size = cols_head_size
                ws.range(header_anchor_tag).api.Font.Bold = True
                ws.range(header_anchor_tag).color = (236, 236, 236)

        except Exception as e:
            print(vars(e))
            print(header)
            print(df)

    def insert_cutted_df(
        self,
        startcolumn,
        df,
        ws,
        ylim,
        startrow=None,
        header=None,
        index_name=None,
        cols_name=None,
        index_num_format="0",
        values_format=None,
    ):
        """
        Insert a DataFrame in the excel cutting its columns

        Parameters
        ----------
        startcolumn : str/int
            Excel column where to put the first DF column.
        df : pd.DataFrame
            global DF to insert.
        ws : str
            Excel worksheet where to insert the DF.
        ylim : int
            limit of columns to use to cut the DF.
        startrow : int, optional
            initial Excel row. The default is None,
            the first available is used.
        header : tuple (str, value)
            contains the tag of the header and the header value. DEAFAULT is
            None
        index_name : str
            Name of the Index. DEAFAULT is None
        cols_name : str
            Name of the columns. DEFAULT is None
        index_num_format: str
            format of index numbers
        values_format : str
            how to format the values. DEAFAULT is None

        Returns
        -------
        None.

        """
        # First of all we need to switch ws or all calculation of free row
        # will be wrongly affected
        self._switch_ws(ws)

        res_len = len(df.columns)
        start_col = 0
        ylim = int(ylim)
        # ws = self.wb.sheets[ws]
        # Decode columns for index and columns names
        if isinstance(startcolumn, int):
            index_col = string.ascii_uppercase[startcolumn]
            columns_col = string.ascii_uppercase[startcolumn + 1]
        elif isinstance(startcolumn, str):
            index_col = startcolumn
            columns_col = chr(ord(startcolumn) + 1)

        # Add each DataFrame piece
        new_ylim = ylim
        while res_len > ylim:
            curr_df = df.iloc[:, start_col:new_ylim]
            # Memorize anchors for headers name
            anchor_index = index_col + str(self.free_row)
            anchor_cols = columns_col + str(self.free_row - 1)
            end_anchor_cols = chr(ord(columns_col) + len(curr_df.columns) - 1) + str(
                self.free_row - 1
            )
            # Insert cutted df
            self.insert_df(
                startcolumn,
                curr_df,
                ws,
                header=header,
                idx_format=index_num_format,
                values_format=values_format,
            )
            # Insert columns name and index name
            self.current_ws.range(anchor_index).value = index_name
            self.current_ws.range(anchor_index).api.Font.Size = 12
            self.current_ws.range(anchor_index).api.Font.Bold = True
            self.current_ws.range(anchor_index).color = (236, 236, 236)

            self.current_ws.range(anchor_cols).value = cols_name
            self.current_ws.range(anchor_cols).api.Font.Size = 12
            self.current_ws.range(anchor_cols).api.Font.Bold = True
            self.current_ws.range(anchor_cols).color = (236, 236, 236)
            self.current_ws.range(anchor_cols + ":" + end_anchor_cols).merge()
            # Adjourn parameters
            start_col = start_col + ylim
            new_ylim = new_ylim + ylim
            res_len = res_len - ylim

        # Add the remaining piece
        if res_len != 0:
            curr_df = df.iloc[:, -res_len:]
            # Memorize anchors for headers name
            anchor_index = index_col + str(self.free_row)
            anchor_cols = columns_col + str(self.free_row - 1)
            end_anchor_cols = chr(ord(columns_col) + len(curr_df.columns) - 1) + str(
                self.free_row - 1
            )

            self.insert_df(
                startcolumn,
                curr_df,
                ws,
                header=header,
                idx_format=index_num_format,
                values_format=values_format,
            )
            # Insert columns name and index name
            self.current_ws.range(anchor_index).value = index_name
            self.current_ws.range(anchor_cols).value = cols_name
            # Merge the cols name
            self.current_ws.range(anchor_cols + ":" + end_anchor_cols).merge()

        # Adjust lenght
        self.current_ws.range(index_col + ":AAA").autofit()

    def copy_sheets(self, wb_origin_path):
        """
        Copy all sheets of the selected excel file into the current one

        Parameters
        ----------
        wb_origin_path : str/path
            Path to excel file containing sheets to add.

        Returns
        -------
        None.

        """
        wb = self.app.books.open(wb_origin_path)
        for sheet in wb.sheets:
            # copy to a new workbook
            sheet.api.Copy()

            # copy to an existing workbook by putting it in front of a
            # worksheet object
            sheet.api.Copy(Before=self.wb.sheets[0].api)

    def save(self):
        """
        Save Excel
        """
        self.app.calculate()
        try:
            self.wb.save()
        except FileNotFoundError as e:
            print(" The following is the original exception:")
            print(e)
            print("\n it may be due to invalid characters in the file name")

        self.wb.close()
        self.app.quit()


def fatal_exception(message=None):
    """
    Use this function to exit with a code error from a handled exception

    Parameters
    ----------
    message : str, optional
        Message to display. The default is None.

    Returns
    -------
    None.

    """
    # RED color
    CRED = "\033[91m"
    CEND = "\033[0m"

    if message is None:
        message = "A Fatal exception have occured"

    message = message + ", the application will now exit"
    print(CRED + " FATAL EXCEPTION: \n" + message + CEND)
    sys.exit()<|MERGE_RESOLUTION|>--- conflicted
+++ resolved
@@ -44,10 +44,7 @@
 import jade.atlas as at
 import jade.excelsupport as exsupp
 import jade.plotter as plotter
-<<<<<<< HEAD
-=======
 from jade.constants import CODES
->>>>>>> c705f17a
 
 from jade.__version__ import __version__
 from f4enix.output.MCNPoutput import Output as MCNPOutputFile
@@ -1056,11 +1053,6 @@
 
         # Read and parse the mctal file
         mctal = Mctal(mctal_file)
-<<<<<<< HEAD
-        self.mctal = mctal
-        self.tallydata = mctal.tallydata
-        self.totalbin = mctal.totalbin
-=======
         # --- restore cabability to collapse segment and cells ---
         # The double binning Surfaces/cells with segments can create
         # issues for JADE since if another binning is added
@@ -1104,7 +1096,6 @@
         self.mctal = mctal
         self.tallydata = tallydata
         self.totalbin = total_bin
->>>>>>> c705f17a
         # Read the output file
         self.out = Output(self.output_file)
         self.out.stat_checks = self.out.get_statistical_checks_tfc_bins()
@@ -1124,15 +1115,9 @@
                     self.tallydata[tallynum] = tallydata
                     self.totalbin[tallynum] = None
                     # Create fake tallies to be added to the mctal
-<<<<<<< HEAD
                     dummyTally = Tally(tallynum)
                     dummyTally.tallyComment = [comment]
                     self.mctal.tallies.append(dummyTally)
-=======
-                    faketally = Tally(tallynum)
-                    faketally.tallyComment = [comment]
-                    self.mctal.tallies.append(faketally)
->>>>>>> c705f17a
                 else:
                     continue
 
