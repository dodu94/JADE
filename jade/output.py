--- conflicted
+++ resolved
@@ -227,14 +227,10 @@
             List of simulation results files.
         """
 
-<<<<<<< HEAD
-    # TODO Output types
     @abc.abstractmethod
-    def parse_output_data(self, results_path: str | os.PathLike):
-=======
-    @abc.abstractmethod
-    def parse_output_data(self, results_path : str | os.PathLike) -> tuple[AbstractSimOutput, list, list]:
->>>>>>> 9acf14be
+    def parse_output_data(
+        self, results_path: str | os.PathLike
+    ) -> tuple[AbstractSimOutput, list, list]:
         """
         Abstract function for retrieving simulation output data, tally numbers and tally comments.
 
@@ -610,7 +606,7 @@
         Returns
         -------
         None
-        """        
+        """
         self.outputs = {}
         self.results = {}
         self.errors = {}
@@ -1052,7 +1048,9 @@
             )
             return None
 
-    def _get_output_files(self, results_path: str | os.PathLike) -> tuple[str | os.PathLike, str | os.PathLike, str | os.PathLike]:
+    def _get_output_files(
+        self, results_path: str | os.PathLike
+    ) -> tuple[str | os.PathLike, str | os.PathLike, str | os.PathLike]:
         """
         Recover the output files from a directory
 
@@ -1099,7 +1097,9 @@
 
         return file1, file2, file3
 
-    def parse_output_data(self, results_path : str | os.PathLike) -> tuple[MCNPSimOutput, list, list]:
+    def parse_output_data(
+        self, results_path: str | os.PathLike
+    ) -> tuple[MCNPSimOutput, list, list]:
         """
         Function for retrieving MCNP simulation output data, tally numbers and tally comments.
 
@@ -1146,7 +1146,9 @@
         version = statepoint.version
         return version
 
-    def _get_output_files(self, results_path: str | os.PathLike) -> tuple[str | os.PathLike, str | os.PathLike]:
+    def _get_output_files(
+        self, results_path: str | os.PathLike
+    ) -> tuple[str | os.PathLike, str | os.PathLike]:
         """
         Recover the output files from a directory
 
@@ -1218,10 +1220,7 @@
 class AbstractSimOutput:
     tallydata = None
     totalbin = None
-<<<<<<< HEAD
-
-    def __init__(self):
-=======
+
     def __init__(self) -> None:
         """
         Abstract class to enforce inclusion of tallydata and totalbin dictionaries in children simulation output classes
@@ -1233,7 +1232,6 @@
         NotImplementedError
             if totalbin dictionary is not set in child class
         """
->>>>>>> 9acf14be
         if not isinstance(self.tallydata, dict):
             raise NotImplementedError
         if not isinstance(self.totalbin, dict):
@@ -1452,7 +1450,8 @@
         tallydata, totalbin = self._create_dataframes(tallies)
         return tallydata, totalbin
 
-def fatal_exception(message : str | None = None) -> None:
+
+def fatal_exception(message: str | None = None) -> None:
     """
     Use this function to exit with a code error from a handled exception
 
