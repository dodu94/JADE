# -*- coding: utf-8 -*-

# Created on Thu Jan  2 10:36:38 2020

# @author: Davide Laghi

# Copyright 2021, the JADE Development Team. All rights reserved.

# This file is part of JADE.

# JADE is free software: you can redistribute it and/or modify
# it under the terms of the GNU General Public License as published by
# the Free Software Foundation, either version 3 of the License, or
# (at your option) any later version.

# JADE is distributed in the hope that it will be useful,
# but WITHOUT ANY WARRANTY; without even the implied warranty of
# MERCHANTABILITY or FITNESS FOR A PARTICULAR PURPOSE.  See the
# GNU General Public License for more details.

# You should have received a copy of the GNU General Public License
# along with JADE.  If not, see <http://www.gnu.org/licenses/>.

from __future__ import annotations

import abc
import os
import pickle
import shutil
import string
import sys
import json
import logging
from typing import TYPE_CHECKING
from f4enix.output.MCNPoutput import MCNPoutput
import numpy as np

# import xlwings as xw
import pandas as pd
from tqdm import tqdm

import jade.atlas as at
import jade.excelsupport as exsupp
import jade.plotter as plotter

from jade.__version__ import __version__

if TYPE_CHECKING:
    from jade.main import Session

# RED color
CRED = "\033[91m"
CEND = "\033[0m"


class AbstractOutput(abc.ABC):
    @abc.abstractmethod
    def single_postprocess(self):
        """
        To be executed when a single pp is requested
        """
        pass

    @abc.abstractmethod
    def compare(self):
        """
        To be executed when a comparison is requested
        """

    @staticmethod
    def _get_output_files(results_path):
        """
        Recover the meshtal and outp file from a directory

        Parameters
        ----------
        results_path : str or path
            path where the MCNP results are contained.

        Raises
        ------
        FileNotFoundError
            if either meshtal or outp are not found.

        Returns
        -------
        mfile : path
            path to the meshtal file
        ofile : path
            path to the outp file

        """
        # Get mfile
        mfile = None
        ofile = None

        for file in os.listdir(results_path):
            if file[-1] == "m":
                mfile = file
            elif file[-1] == "o":
                ofile = file

        if mfile is None or ofile is None:
            raise FileNotFoundError(
                """
 The followig path does not contain either the .m or .o file:
 {}""".format(
                    results_path
                )
            )

        mfile = os.path.join(results_path, mfile)
        ofile = os.path.join(results_path, ofile)

        return mfile, ofile


class BenchmarkOutput(AbstractOutput):
    def __init__(self, lib: str, code: str, testname: str, session: Session):
        """
        General class for a Benchmark output

        Parameters
        ----------
        lib : str
            library to post-process
        code : str
            code being post processed
        testname : str
            name of the benchmark being postprocessed
        session : Session
            Jade Session

        Returns
        -------
        None.

        """
        self.raw_data = {}  # Raw data
        self.outputs = {}  # outputs linked to the benchmark
        self.testname = testname  # test name
        self.code_path = os.getcwd()  # path to code
        self.state = session.state
        self.session = session
        self.path_templates = session.path_templates

        # Read specific configuration
        cnf_path = os.path.join(session.path_cnf, self.testname + ".xlsx")
        if os.path.isfile(cnf_path):
            self.cnf_path = cnf_path
        # It can be assumed that there is a folder containing multiple files
        else:
            self.cnf_path = os.path.join(session.path_cnf, self.testname)

        # Updated to handle multiple codes
        if code == "mcnp":
            self.mcnp = True
            self.raw_data["mcnp"] = {}
            self.outputs["mcnp"] = {}
        else:
            self.mcnp = False
        if code == "serpent":
            self.serpent = True
            self.raw_data["serpent"] = {}
            self.outputs["serpent"] = {}
        else:
            self.serpent = False
        if code == "openmc":
            self.openmc = True
            self.raw_data["openmc"] = {}
            self.outputs["openmc"] = {}
        else:
            self.openmc = False
        if code == "d1s":
            self.d1s = True
            self.raw_data["d1s"] = {}
            self.outputs["d1s"] = {}
        else:
            self.d1s = False

        # COMPARISON
        if isinstance(lib, list) and len(lib) > 1:
            self.single = False  # Indicator for single or comparison
            self.lib = lib
            couples = []
            tp = os.path.join(session.path_run, lib[0], self.testname)
            self.test_path = {lib[0]: tp}
            refname = session.conf.get_lib_name(lib[0])
            name = refname
            dirname = lib[0]
            for library in lib[1:]:
                libname = session.conf.get_lib_name(library)
                # name_couple = lib[0]+'_Vs_'+library
                name_couple = lib[0] + "_Vs_" + library
                name = name + "_Vs_" + libname
                dirname = dirname + "_Vs_" + library
                couples.append((lib[0], library, name_couple))
                tp = os.path.join(session.path_run, library, self.testname)
                self.test_path[library] = tp

            self.name = name
            # Generate library output path
            out = os.path.join(session.path_comparison, dirname)
            if not os.path.exists(out):
                os.mkdir(out)

            out = os.path.join(out, self.testname, code)
            if os.path.exists(out):
                shutil.rmtree(out)
            os.makedirs(out)
            excel_path = os.path.join(out, "Excel")
            atlas_path = os.path.join(out, "Atlas")
            raw_path = os.path.join(out, "Raw_Data")
            os.makedirs(excel_path)
            os.makedirs(atlas_path)
            os.makedirs(raw_path)
            self.excel_path = excel_path
            self.raw_path = raw_path
            self.atlas_path = atlas_path
            self.couples = couples  # Couples of libraries to post process
        # SINGLE-LIBRARY
        else:
            self.single = True  # Indicator for single or comparison
            if isinstance(lib, list) and len(lib) == 1:
                self.lib = lib[0]  # In case of 1-item list
            else:
                self.lib = lib
            self.test_path = os.path.join(session.path_run, lib, self.testname)

            # Generate library output path
            out = os.path.join(session.path_single, lib)
            if not os.path.exists(out):
                os.mkdir(out)

            out = os.path.join(out, self.testname, code)
            if os.path.exists(out):
                shutil.rmtree(out)
            os.makedirs(out)
            excel_path = os.path.join(out, "Excel")
            atlas_path = os.path.join(out, "Atlas")
            raw_path = os.path.join(out, "Raw_Data")
            os.makedirs(excel_path)
            os.makedirs(atlas_path)
            os.makedirs(raw_path)
            self.excel_path = excel_path
            self.raw_path = raw_path
            self.atlas_path = atlas_path

            # Read the metadata
            results_path = os.path.join(self.test_path, code)
            self.metadata = self._read_metadata_run(results_path)

    @staticmethod
    def _read_metadata_run(pathtofile: os.PathLike) -> dict:
        # Get the metadata

        # try to read the metadata
        try:
            with open(
                os.path.join(pathtofile, "metadata.json"),
                "r",
                encoding="utf-8",
            ) as file:
                metadata = json.load(file)
        except FileNotFoundError:
            logging.warning("No metadata file found at %s", pathtofile)
            metadata = {}

        metadata["jade_version"] = __version__
        return metadata

    def single_postprocess(self):
        """
        Execute the full post-processing of a single library (i.e. excel,
        raw data and atlas)

        Returns
        -------
        None.

        """
        print(" Generating Excel Recap...")
        self._generate_single_excel_output()
        self._print_raw()

        print(" Creating Atlas...")
        if self.mcnp:
            outpath = os.path.join(self.atlas_path, "tmp")
        os.mkdir(outpath)

        # Get atlas configuration
        atl_cnf = pd.read_excel(self.cnf_path, sheet_name="Atlas")
        atl_cnf.set_index("Tally", inplace=True)

        # Printing Atlas
        template = template = os.path.join(self.path_templates, "AtlasTemplate.docx")
        atlas = at.Atlas(template, self.testname + "_" + self.lib)

        # Iterate over each type of plot (first one is quantity
        # and second one the measure unit)
        for plot_type in list(atl_cnf.columns)[2:]:
            print(" Plotting : " + plot_type)
            atlas.doc.add_heading("Plot type: " + plot_type, level=1)
            # Keep only tallies to plot
            atl_cnf_plot = atl_cnf[atl_cnf[plot_type]]
            for tally_num in tqdm(atl_cnf_plot.index, desc="Tallies"):
                try:
                    if self.mcnp:
                        output = self.outputs["mcnp"][tally_num]
                except KeyError:
                    fatal_exception(
                        "tally n. "
                        + str(tally_num)
                        + " is in config but not in the MCNP output"
                    )
                vals_df = output["Value"]
                err_df = output["Error"]
                quantity = str(atl_cnf_plot["Quantity"].loc[tally_num])
                unit = str(atl_cnf_plot["Unit"].loc[tally_num])
                xlabel = output["x_label"]
                title = output["title"]

                atlas.doc.add_heading("Tally: " + title, level=2)

                columns = vals_df.columns
                x = np.array(vals_df.index)

                for column in tqdm(columns):
                    if len(columns) > 1:
                        try:
                            txt = str(int(column))
                        except ValueError:
                            # it is not convertible to int
                            txt = str(column)

                        atlas.doc.add_heading(txt, level=3)
                        newtitle = title + " (" + txt + ")"
                    else:
                        newtitle = title

                    # If total is present it has to be deleted
                    try:
                        vals_df.drop(["total"], inplace=True)
                        err_df.drop(["total"], inplace=True)
                        x = x[:-1]
                    except KeyError:
                        pass

                    try:
                        values = vals_df[column].values
                        error = err_df[column].values
                    except KeyError:
                        # this means that the column is only one and we have
                        # two distinct DFs for values and errors
<<<<<<< HEAD
                        values = vals_df["Value"].values
                        error = err_df["Error"].values
=======
                        # depending on pandas version, these may be series or
                        # directly arrays     
                        values = vals_df["Value"]
                        error = err_df["Error"]
                        if isinstance(values, pd.Series) or isinstance(values, pd.DataFrame):
                            values = values.values
                        if isinstance(error, pd.Series) or isinstance(error, pd.DataFrame):
                            error = error.values
>>>>>>> 2a72ffa2

                    lib_name = self.session.conf.get_lib_name(self.lib)
                    lib = {"x": x, "y": values, "err": error, "ylabel": lib_name}
                    data = [lib]

                    outname = "tmp"
                    plot = plotter.Plotter(
                        data,
                        newtitle,
                        outpath,
                        outname,
                        quantity,
                        unit,
                        xlabel,
                        self.testname,
                    )
                    img_path = plot.plot(plot_type)

                    atlas.insert_img(img_path)
        if self.mcnp:
            atlas.save(self.atlas_path)
        # Remove tmp images
        shutil.rmtree(outpath)

    def compare(self):
        """
        Generates the full comparison post-processing (excel and atlas)

        Returns
        -------
        None.

        """
        print(" Generating Excel Recap...")
        self._generate_comparison_excel_output()

        print(" Creating Atlas...")
        if self.mcnp:
            outpath = os.path.join(self.atlas_path, "tmp")
        os.mkdir(outpath)

        # Get atlas configuration
        atl_cnf = pd.read_excel(self.cnf_path, sheet_name="Atlas")
        atl_cnf.set_index("Tally", inplace=True)

        # Printing Atlas
        template = os.path.join(self.path_templates, "AtlasTemplate.docx")

        atlas = at.Atlas(template, self.testname + "_" + self.name)

        # Recover data
        outputs_dic = {}
        for lib in self.lib:
            # Recover lib output
            if self.mcnp:
                out_path = os.path.join(
                    self.session.path_single,
                    lib,
                    self.testname,
                    "mcnp",
                    "Raw_Data",
                    lib + ".pickle",
                )
            with open(out_path, "rb") as handle:
                outputs = pickle.load(handle)
            outputs_dic[lib] = outputs

        # Iterate over each type of plot (first one is quantity
        # and second one the measure unit)
        for plot_type in list(atl_cnf.columns)[2:]:
            print(" Plotting : " + plot_type)
            atlas.doc.add_heading("Plot type: " + plot_type, level=1)
            # Keep only tallies to plot
            atl_cnf_plot = atl_cnf[atl_cnf[plot_type]]
            for tally_num in tqdm(atl_cnf_plot.index, desc="Tallies"):
                # The last 'outputs' can be easily used for common data
                try:
                    if self.mcnp:
                        output = self.outputs["mcnp"][tally_num]
                except KeyError:
                    fatal_exception(
                        "tally n. "
                        + str(tally_num)
                        + " is in config but not in the MCNP output"
                    )
                vals_df = output["Value"]
                err_df = output["Error"]
                quantity = str(atl_cnf_plot["Quantity"].loc[tally_num])
                unit = str(atl_cnf_plot["Unit"].loc[tally_num])
                xlabel = output["x_label"]
                title = output["title"]

                atlas.doc.add_heading("Tally: " + title, level=2)

                columns = vals_df.columns

                for column in tqdm(columns):
                    if len(columns) > 1:
                        try:
                            txt = str(int(column))
                        except ValueError:
                            # it is not convertible to int
                            txt = str(column)

                        atlas.doc.add_heading(txt, level=3)
                        newtitle = title + " (" + txt + ")"

                    else:
                        newtitle = title
                    data = []
                    for lib in self.lib:
                        output = outputs_dic[lib][tally_num]

                        # override values and errors
                        try:
                            vals_df = output["Value"]
                            err_df = output["Error"]
                            # If total is present it has to be deleted
                            try:
                                vals_df.drop(["total"], inplace=True)
                                err_df.drop(["total"], inplace=True)
                            except KeyError:
                                pass
                            values = vals_df[column].values
                            error = err_df[column].values

                        except KeyError:
                            # this means that the column is only one and we
                            # havetwo distinct DFs for values and errors
                            values = vals_df["Value"].values
                            error = err_df["Error"].values

                        x = np.array(vals_df.index)

                        lib_name = self.session.conf.get_lib_name(lib)
                        lib_data = {
                            "x": x,
                            "y": values,
                            "err": error,
                            "ylabel": lib_name,
                        }
                        data.append(lib_data)

                    outname = "tmp"
                    plot = plotter.Plotter(
                        data,
                        newtitle,
                        outpath,
                        outname,
                        quantity,
                        unit,
                        xlabel,
                        self.testname,
                    )
                    img_path = plot.plot(plot_type)

                    atlas.insert_img(img_path)
        if self.mcnp:
            atlas.save(self.atlas_path)

        # Remove tmp images
        shutil.rmtree(outpath)

    @staticmethod
    def _reorder_df(df, x_set):
        # First of all try order by number
        df["index"] = pd.to_numeric(df[x_set], errors="coerce")

        # If they are all nan try with a normal sort
        if df["index"].isnull().values.all():
            df.sort_values(x_set, inplace=True)

        # Otherwise keep on with the number sorting
        else:
            df.sort_values("index", inplace=True)

        del df["index"]

        # Try to reorder the columns
        try:
            df = df.reindex(sorted(df.columns), axis=1)
        except TypeError:
            # They are a mix of strings and ints, let's ignore it for
            # the time being
            pass

        return df

    def _generate_single_excel_output(self):
        # Get excel configuration
        self.outputs = {}
        self.results = {}
        self.errors = {}
        self.stat_checks = {}
        ex_cnf = pd.read_excel(self.cnf_path, sheet_name="Excel")
        ex_cnf.set_index("Tally", inplace=True)

        # Open the excel file
        # name = "Generic_single.xlsx"
        # template = os.path.join(os.getcwd(), "templates", name)

        if self.mcnp:
            outpath = os.path.join(
                self.excel_path, self.testname + "_" + self.lib + ".xlsx"
            )
            outputs = {}
            # ex = ExcelOutputSheet(template, outpath)
            # Get results
            # results = []
            # errors = []
            results_path = os.path.join(self.test_path, "mcnp")
            # Get mfile and outfile and possibly meshtal file
            meshtalfile = None
            for file in os.listdir(results_path):
                if file[-1] == "m":
                    mfile = os.path.join(results_path, file)
                elif file[-1] == "o":
                    ofile = os.path.join(results_path, file)
                elif file[-4:] == "msht":
                    meshtalfile = os.path.join(results_path, file)
            # Parse output
            mcnp_output = MCNPoutput(mfile, ofile, meshtal_file=meshtalfile)
            mctal = mcnp_output.mctal
            # Adjourn raw Data
            self.raw_data = mcnp_output.tallydata

            # res, err = output.get_single_excel_data()

            for label in ["Value", "Error"]:
                # keys = {}
                for tally in mctal.tallies:
                    num = tally.tallyNumber
                    key = tally.tallyComment[0]
                    # keys[num] = key  # Memorize tally descriptions
                    tdata = mcnp_output.tallydata[num].copy()  # Full tally data
                    try:
                        tally_settings = ex_cnf.loc[num]
                    except KeyError:
                        print(
                            " Warning!: tally n."
                            + str(num)
                            + " is not in configuration"
                        )
                        continue

                    # Re-Elaborate tdata Dataframe
                    x_name = tally_settings["x"]
                    x_tag = tally_settings["x name"]
                    y_name = tally_settings["y"]
                    y_tag = tally_settings["y name"]
                    ylim = tally_settings["cut Y"]

                    if label == "Value":
                        outputs[num] = {"title": key, "x_label": x_tag}

                    # select the index format
                    if x_name == "Energy":
                        idx_format = "0.00E+00"
                        # TODO all possible cases should be addressed
                    else:
                        idx_format = "0"

                    if y_name != "tally":
                        tdata.set_index(x_name, inplace=True)
                        x_set = list(set(tdata.index))
                        y_set = list(set(tdata[y_name].values))
                        rows = []
                        for xval in x_set:
                            try:
                                row = tdata.loc[xval, label].values
                                prev_len = len(row)
                            except AttributeError:
                                # There is only one total value, fill the rest with
                                # nan
                                row = []
                                for i in range(prev_len - 1):
                                    row.append(np.nan)
                                row.append(tdata.loc[xval, label])

                            rows.append(row)

                        try:
                            main_value_df = pd.DataFrame(
                                rows, columns=y_set, index=x_set
                            )
                            main_value_df.index.name = x_name
                        except ValueError:
                            print(
                                CRED
                                + """
        A ValueError was triggered, a probable cause may be that more than 2 binnings
         are defined in tally {}. This is a fatal exception,  application will now
        close""".format(
                                    str(num)
                                )
                                + CEND
                            )
                            # Safely exit from excel and from application
                            # ex.save()
                            sys.exit()

                        # reorder index (quick reset of the index)
                        main_value_df.reset_index(inplace=True)
                        main_value_df = self._reorder_df(main_value_df, x_name)
                        main_value_df.set_index(x_name, inplace=True)
                        # memorize for atlas
                        outputs[num][label] = main_value_df
                        # insert the df in pieces
                        # ex.insert_cutted_df(
                        #    "B",
                        #    main_value_df,
                        #    label + "s",
                        #    ylim,
                        #    header=(key, "Tally n." + str(num)),
                        #    index_name=x_tag,
                        #    cols_name=y_tag,
                        #    index_num_format=idx_format,
                        # )
                    else:
                        # reorder df
                        try:
                            tdata = self._reorder_df(tdata, x_name)
                        except KeyError:
                            print(
                                CRED
                                + """
 {} is not available in tally {}. Please check the configuration file.
 The application will now exit """.format(
                                    x_name, str(num)
                                )
                                + CEND
                            )
                            # Safely exit from excel and from application
                            # ex.save()
                            sys.exit()

                        if label == "Value":
                            del tdata["Error"]
                        elif label == "Error":
                            del tdata["Value"]
                        # memorize for atlas and set index
                        tdata.set_index(x_name, inplace=True)
                        outputs[num][label] = tdata

                        # Insert DF
                        # ex.insert_df(
                        #    "B",
                        #    tdata,
                        #    label + "s",
                        #    print_index=True,
                        #    header=(key, "Tally n." + str(num)),
                        # )
                # memorize data for atlas
                self.outputs["mcnp"] = outputs
                # print(outputs)
                # Dump them for comparisons
                raw_outpath = os.path.join(self.raw_path, self.lib + ".pickle")
                with open(raw_outpath, "wb") as outfile:
                    pickle.dump(outputs, outfile)

                # Compile general infos in the sheet
                # ws = ex.current_ws
                # title = self.testname + " RESULTS RECAP: " + label + "s"
                # ws.range("A3").value = title
                # ws.range("C1").value = self.lib

            # --- Compile statistical checks sheet ---
            # ws = ex.wb.sheets["Statistical Checks"]

            dic_checks = mcnp_output.out.stat_checks
            rows = []
            for tally in mctal.tallies:
                num = tally.tallyNumber
                key = tally.tallyComment[0]
                key_dic = key + " [" + str(num) + "]"
                try:
                    stat = dic_checks[key_dic]
                except KeyError:
                    stat = None
                rows.append([num, key, stat])

            stats = pd.DataFrame(rows)
            stats.columns = ["Tally Number", "Tally Description", "Result"]
            # ws.range("A9").options(index=False, header=False).value = df

            # ex.save()
            exsupp.single_excel_writer(
                self, outpath, self.lib, self.testname, outputs, stats
            )

    def _print_raw(self):
        if self.mcnp:
            for key, data in self.raw_data.items():
                file = os.path.join(self.raw_path, str(key) + ".csv")
                data.to_csv(file, header=True, index=False)

            metadata_file = os.path.join(self.raw_path, "metadata.json")
            with open(metadata_file, "w", encoding="utf-8") as outfile:
                json.dump(self.metadata, outfile, indent=4)

    def _generate_comparison_excel_output(self):
        # Get excel configuration
        self.outputs = {}
        self.results = {}
        self.errors = {}
        self.stat_checks = {}
        ex_cnf = pd.read_excel(self.cnf_path, sheet_name="Excel")
        ex_cnf.set_index("Tally", inplace=True)

        # Open the excel file
        # name_tag = "Generic_comparison.xlsx"
        # template = os.path.join(os.getcwd(), "templates", name_tag)

        if self.mcnp:
            mcnp_outputs = {}
            comps = {}
            abs_diffs = {}
            std_devs = {}
            for reflib, tarlib, name in self.couples:
                lib_to_comp = name
                outfolder_path = self.excel_path
                outpath = os.path.join(
                    outfolder_path, "Comparison_" + name + "_mcnp.xlsx"
                )

                # ex = ExcelOutputSheet(template, outpath)
                # Get results

                # for lib in to_read:
                #    results_path = self.test_path[lib]
                for lib, results_path in {
                    reflib: os.path.join(self.test_path[reflib], "mcnp"),
                    tarlib: os.path.join(self.test_path[tarlib], "mcnp"),
                }.items():
                    results = []
                    errors = []
                    # Get mfile and outfile and possibly meshtal file
                    meshtalfile = None
                    for file in os.listdir(results_path):
                        if file[-1] == "m":
                            mfile = os.path.join(results_path, file)
                        elif file[-1] == "o":
                            ofile = os.path.join(results_path, file)
                        elif file[-4:] == "msht":
                            meshtalfile = os.path.join(results_path, file)
                    # Parse output
                    mcnp_output = MCNPoutput(mfile, ofile, meshtal_file=meshtalfile)
                    mcnp_outputs[lib] = mcnp_output
                # Build the comparison
                for label in ["Value", "Error"]:
                    for tally in mcnp_outputs[reflib].mctal.tallies:
                        num = tally.tallyNumber
                        key = tally.tallyComment[0]

                        # Full tally data
                        tdata_ref = mcnp_outputs[reflib].tallydata[num].copy()
                        tdata_tar = mcnp_outputs[tarlib].tallydata[num].copy()
                        try:
                            tally_settings = ex_cnf.loc[num]
                        except KeyError:
                            print(
                                " Warning!: tally n."
                                + str(num)
                                + " is not in configuration"
                            )
                            continue

                        # Re-Elaborate tdata Dataframe
                        x_name = tally_settings["x"]
                        x_tag = tally_settings["x name"]
                        y_name = tally_settings["y"]
                        y_tag = tally_settings["y name"]
                        ylim = tally_settings["cut Y"]
                        # select the index format
                        if label == "Value":
                            for dic in [comps, abs_diffs, std_devs]:
                                dic[num] = {"title": key, "x_label": x_tag}

                        if x_name == "Energy":
                            idx_format = "0.00E+00"
                            # TODO all possible cases should be addressed
                        else:
                            idx_format = "0"

                        if y_name != "tally":
                            tdata_ref.set_index(x_name, inplace=True)
                            tdata_tar.set_index(x_name, inplace=True)
                            x_set = list(set(tdata_ref.index))
                            y_set = list(set(tdata_ref[y_name].values))
                            rows_fin = []
                            rows_abs_diff = []
                            rows_std_dev = []
                            for xval in x_set:
                                try:
                                    ref = tdata_ref.loc[xval, "Value"].values
                                    ref_err = tdata_ref.loc[xval, "Error"].values
                                    tar = tdata_tar.loc[xval, "Value"].values
                                    # !!! True divide warnings are suppressed !!!
                                    with np.errstate(divide="ignore", invalid="ignore"):
                                        row_fin = (ref - tar) / ref
                                        row_abs_diff = ref - tar
                                        row_std_dev = row_abs_diff / (ref_err * ref)
                                    prev_len = len(ref)
                                except AttributeError:
                                    # This is raised when total values are
                                    # collected only for one bin.
                                    # the rest needs to be filled by nan
                                    ref = tdata_ref.loc[xval, "Value"]
                                    ref_err = tdata_ref.loc[xval, "Error"]
                                    tar = tdata_tar.loc[xval, "Value"]
                                    for i in range(prev_len - 1):
                                        row_fin.append(np.nan)
                                        row_abs_diff.append(np.nan)
                                        row_std_dev.append(np.nan)
                                    row_fin.append((ref - tar) / ref)
                                    row_abs_diff.append(ref - tar)
                                    row_std_dev.append((ref - tar) / (ref_err * ref))

                                rows_fin.append(row_fin)
                                rows_abs_diff.append(row_abs_diff)
                                rows_std_dev.append(row_std_dev)
                            try:
                                final = pd.DataFrame(
                                    rows_fin, columns=y_set, index=x_set
                                )
                                abs_diff = pd.DataFrame(
                                    rows_abs_diff, columns=y_set, index=x_set
                                )
                                std_dev = pd.DataFrame(
                                    rows_std_dev, columns=y_set, index=x_set
                                )
                                for df in [final, abs_diff, std_dev]:
                                    df.index.name = x_name
                                    df.replace(np.nan, "Not Available", inplace=True)
                                    df.replace(float(0), "Identical", inplace=True)
                                    df.replace(-np.inf, "Reference = 0", inplace=True)
                                    df.replace(1, "Target = 0", inplace=True)
                            except ValueError:
                                print(
                                    CRED
                                    + """
            A ValueError was triggered, a probable cause may be that more than 2 binnings
             are defined in tally {}. This is a fatal exception,  application will now
            close""".format(
                                        str(num)
                                    )
                                    + CEND
                                )
                                # Safely exit from excel and from application
                                sys.exit()

                            # reorder index and quick index reset
                            for df in [final, abs_diff, std_dev]:
                                df.reset_index(inplace=True)
                                df = self._reorder_df(df, x_name)
                                df.set_index(x_name, inplace=True)
                            comps[num][label] = final
                            abs_diffs[num][label] = abs_diff
                            std_devs[num][label] = std_dev
                            # insert the df in pieces
                            # ex.insert_cutted_df(
                            #    "B",
                            #    main_value_df,
                            #    "Comparison",
                            #    ylim,
                            #    header=(key, "Tally n." + str(num)),
                            #    index_name=x_tag,
                            #    cols_name=y_tag,
                            #    index_num_format=idx_format,
                            #    values_format="0.00%",
                            # )
                        else:
                            # reorder dfs
                            try:
                                tdata_ref = self._reorder_df(tdata_ref, x_name)
                            except KeyError:
                                print(
                                    CRED
                                    + """
     {} is not available in tally {}. Please check the configuration file.
     The application will now exit """.format(
                                        x_name, str(num)
                                    )
                                    + CEND
                                )
                                # Safely exit from excel and from application
                                sys.exit()

                            del tdata_ref["Error"]
                            tdata_ref.set_index(x_name, inplace=True)

                            tdata_tar = self._reorder_df(tdata_tar, x_name)
                            del tdata_tar["Error"]
                            tdata_tar.set_index(x_name, inplace=True)

                            # !!! True divide warnings are suppressed !!!
                            with np.errstate(divide="ignore", invalid="ignore"):
                                comp_df = (tdata_ref - tdata_tar) / tdata_ref
                                abs_diff_df = tdata_ref - tdata_tar
                                std_dev_df = abs_diff_df
                            comps[num][label] = comp_df
                            abs_diffs[num][label] = abs_diff_df
                            std_devs[num][label] = abs_diff_df
                            # Insert DF
                            # ex.insert_df(
                            #    "B",
                            #    df,
                            #    "Comparison",
                            #    print_index=True,
                            #    header=(key, "Tally n." + str(num)),
                            #    values_format="0.00%",
                            # )

                # Compile general infos in the sheet
                # ws = ex.current_ws
                # title = self.testname + " RESULTS RECAP: Comparison"
                # ws.range("A3").value = title
                # ws.range("C1").value = tarlib + " Vs " + reflib

                # Add single pp sheets
                # for lib in [reflib, tarlib]:
                #    cp = self.state.get_path(
                #        "single", [lib, self.testname, "Excel"])
                #    file = os.listdir(cp)[0]
                #    cp = os.path.join(cp, file)
                #    ex.copy_sheets(cp)

                # ex.save()
                self.outputs["mcnp"] = comps
                exsupp.comp_excel_writer(
                    self,
                    outpath,
                    lib_to_comp,
                    self.testname,
                    comps,
                    abs_diffs,
                    std_devs,
                )


class OpenMCOutput:
    def __init__(self, output_file):
        self.output_file = output_file
        self.output_file_data = self.read(output_file)
        self.tallydata, self.totalbin = self.process_tally()
        self.stat_checks = None

    def _create_dataframe(self, rows):
        columns = [
            "Cells",
            "User",
            "Segments",
            "Cosine",
            "Energy",
            "Time",
            "Cor C",
            "Cor B",
            "Cor A",
            "Value",
            "Error",
        ]
        df = pd.DataFrame(rows, columns=columns)
        cells = list(df.Cells.unique())
        total = "Energy"
        for cell in cells:
            value = df.loc[df["Cells"] == cell, "Values"].sum()
            error = np.sqrt(sum(df.loc[df["Cells"] == cell, "Values"] ** 2))
            row = [
                cell,
                False,
                False,
                False,
                total,
                False,
                False,
                False,
                False,
                value,
                error,
            ]
            df.loc[len(df)] = row
        dftotal = df[df[total] == "total"]
        return df, dftotal

    def read(self, output_file):
        with open(output_file, "r") as f:
            output_file_data = f.readlines()
        return output_file_data

    def process_tally(self):
        tallydata = {}
        totalbin = {}
        rows = []
        for line in self.output_file_data:
            if "tally" in line.lower():
                if len(rows) > 0:
                    tallydata[tallynum], totalbin[tallynum] = self._create_dataframe(
                        rows
                    )
                    rows = []
                parts = line.split()
                tallynum = int(parts[2].replace(":", ""))
                cells = False
                user = False
                segments = False
                cosine = False
                energy = False
                time = False
                cor_c = False
                cor_b = False
                cor_a = False
                value = False
                error = False
            if "incoming energy" in line.lower():
                parts = line.split()
                energy = 1e-6 * float(parts[3].replace(")", ""))
            if "flux" in line.lower():
                parts = line.split()
                value, error = float(parts[1]), float(parts[2])
                rows.append(
                    [
                        cells,
                        user,
                        segments,
                        cosine,
                        energy,
                        time,
                        cor_c,
                        cor_b,
                        cor_a,
                        value,
                        error,
                    ]
                )
            tallydata[tallynum], totalbin[tallynum] = self._create_dataframe(rows)
        return tallydata, totalbin


class ExcelOutputSheet:
    # Common variables
    _starting_free_row = 10

    def __init__(self, template, outpath):
        """
        Excel workbook containing the post-processed results

        Parameters
        ----------
        template : path like object
            path to the sheet template.
        outpath : path like object
            dump path for the excel.

        Returns
        -------
        None.

        """
        self.outpath = outpath  # Path to the excel file
        # Open template
        shutil.copy(template, outpath)
        # self.app = xw.App(visible=False)
        self.wb = self.app.books.open(outpath)
        # The first open row in current ws
        self.free_row = self._starting_free_row
        self.ws_free_rows = {}
        self.current_ws = None

    def _switch_ws(self, ws_name):
        """
        Change active worksheet without loosing parameters informations.

        Parameters
        ----------
        ws_name : str
            Worksheet name.

        Returns
        -------
        ws : xlwings.Sheet
            Excel worksheet.

        """
        # Adjourn free row sheet
        if self.current_ws is not None:
            self.ws_free_rows[self.current_ws.name] = self.free_row

        # Select new sheet
        ws = self.wb.sheets[ws_name]
        self.current_ws = ws
        try:
            self.free_row = self.ws_free_rows[ws_name]
        except KeyError:
            self.free_row = self._starting_free_row

        return ws

    def insert_df(
        self,
        startcolumn,
        df,
        ws,
        startrow=None,
        header=None,
        print_index=True,
        idx_format="0",
        cols_head_size=12,
        values_format=None,
    ):
        """
        Insert a DataFrame (df) into a Worksheet (ws) using xlwings.

        Parameters
        ----------
        startcolumn : int or str
            Starting column where to insert the DataFrame. It can be expressed
            both as an integer as a letter in Excel fashion.
        df : pandas.DataFrame
            DataFrame to insert in the excel sheet
        ws : str
            name of the Excel worksheet where to put the DataFrame.
        startrow : int
            starting row where to put the DataFrame. Default is None that
            triggers the use of the memorized first free row in the excel sheet
        header : tuple (str, value)
            contains the tag of the header and the header value. DEAFAULT is
            None
        print_index : bool
            if True the DataFrame index is printed. DEAFAULT is True.
        idx_format : str
            how to format the index values. DEAFAULT is '0' (integer)
        cols_head_size : int
            Font size for columns header. DEAFAULT is 12
        values_format : str
            how to format the values. DEAFAULT is None

        Returns
        -------
        None

        """
        # Select the worksheet as first thing in order to have the correct
        # Free rows computed
        ws = self._switch_ws(ws)

        if startrow is None:
            startrow = self.free_row
            # adjourn free row
            add_space = 3  # Includes header
            self.free_row = self.free_row + len(df) + add_space

        # Start column can be provided as a letter or number (up to Z)
        if isinstance(startcolumn, str):
            startcolumn = ord(startcolumn.lower()) - 96

        anchor = (startrow, startcolumn)
        header_anchor_tag = (startrow, 1)
        header_anchor = (startrow + 1, 1)

        try:
            ws.range(anchor).options(index=print_index, header=True).value = df
            rng = ((startrow + 1, startcolumn), (startrow + 1 + len(df), startcolumn))
            # Format values if requested
            if values_format is not None:
                rng_values = (
                    (startrow + 1, startcolumn + 1),
                    (startrow + 1 + len(df), startcolumn + 1 + len(df.columns)),
                )
                ws.range(*rng_values).number_format = values_format

            # Formatting
            ws.range(*rng).number_format = idx_format  # idx formatting
            # Columns headers
            anchor_columns = (anchor, (startrow, startcolumn + len(df.columns)))
            ws.range(*anchor_columns).api.Font.Size = cols_head_size
            ws.range(*anchor_columns).api.Font.Bold = True
            ws.range(*anchor_columns).color = (236, 236, 236)

            if header is not None:
                ws.range(header_anchor_tag).value = header[0]
                ws.range(header_anchor_tag).api.Font.Size = cols_head_size
                ws.range(header_anchor_tag).api.Font.Bold = True
                ws.range(header_anchor_tag).color = (236, 236, 236)

                ws.range(header_anchor).value = header[1]
                ws.range(header_anchor).api.Font.Size = cols_head_size
                ws.range(header_anchor_tag).api.Font.Bold = True
                ws.range(header_anchor_tag).color = (236, 236, 236)

        except Exception as e:
            print(vars(e))
            print(header)
            print(df)

    def insert_cutted_df(
        self,
        startcolumn,
        df,
        ws,
        ylim,
        startrow=None,
        header=None,
        index_name=None,
        cols_name=None,
        index_num_format="0",
        values_format=None,
    ):
        """
        Insert a DataFrame in the excel cutting its columns

        Parameters
        ----------
        startcolumn : str/int
            Excel column where to put the first DF column.
        df : pd.DataFrame
            global DF to insert.
        ws : str
            Excel worksheet where to insert the DF.
        ylim : int
            limit of columns to use to cut the DF.
        startrow : int, optional
            initial Excel row. The default is None,
            the first available is used.
        header : tuple (str, value)
            contains the tag of the header and the header value. DEAFAULT is
            None
        index_name : str
            Name of the Index. DEAFAULT is None
        cols_name : str
            Name of the columns. DEFAULT is None
        index_num_format: str
            format of index numbers
        values_format : str
            how to format the values. DEAFAULT is None

        Returns
        -------
        None.

        """
        # First of all we need to switch ws or all calculation of free row
        # will be wrongly affected
        self._switch_ws(ws)

        res_len = len(df.columns)
        start_col = 0
        ylim = int(ylim)
        # ws = self.wb.sheets[ws]
        # Decode columns for index and columns names
        if isinstance(startcolumn, int):
            index_col = string.ascii_uppercase[startcolumn]
            columns_col = string.ascii_uppercase[startcolumn + 1]
        elif isinstance(startcolumn, str):
            index_col = startcolumn
            columns_col = chr(ord(startcolumn) + 1)

        # Add each DataFrame piece
        new_ylim = ylim
        while res_len > ylim:
            curr_df = df.iloc[:, start_col:new_ylim]
            # Memorize anchors for headers name
            anchor_index = index_col + str(self.free_row)
            anchor_cols = columns_col + str(self.free_row - 1)
            end_anchor_cols = chr(ord(columns_col) + len(curr_df.columns) - 1) + str(
                self.free_row - 1
            )
            # Insert cutted df
            self.insert_df(
                startcolumn,
                curr_df,
                ws,
                header=header,
                idx_format=index_num_format,
                values_format=values_format,
            )
            # Insert columns name and index name
            self.current_ws.range(anchor_index).value = index_name
            self.current_ws.range(anchor_index).api.Font.Size = 12
            self.current_ws.range(anchor_index).api.Font.Bold = True
            self.current_ws.range(anchor_index).color = (236, 236, 236)

            self.current_ws.range(anchor_cols).value = cols_name
            self.current_ws.range(anchor_cols).api.Font.Size = 12
            self.current_ws.range(anchor_cols).api.Font.Bold = True
            self.current_ws.range(anchor_cols).color = (236, 236, 236)
            self.current_ws.range(anchor_cols + ":" + end_anchor_cols).merge()
            # Adjourn parameters
            start_col = start_col + ylim
            new_ylim = new_ylim + ylim
            res_len = res_len - ylim

        # Add the remaining piece
        if res_len != 0:
            curr_df = df.iloc[:, -res_len:]
            # Memorize anchors for headers name
            anchor_index = index_col + str(self.free_row)
            anchor_cols = columns_col + str(self.free_row - 1)
            end_anchor_cols = chr(ord(columns_col) + len(curr_df.columns) - 1) + str(
                self.free_row - 1
            )

            self.insert_df(
                startcolumn,
                curr_df,
                ws,
                header=header,
                idx_format=index_num_format,
                values_format=values_format,
            )
            # Insert columns name and index name
            self.current_ws.range(anchor_index).value = index_name
            self.current_ws.range(anchor_cols).value = cols_name
            # Merge the cols name
            self.current_ws.range(anchor_cols + ":" + end_anchor_cols).merge()

        # Adjust lenght
        self.current_ws.range(index_col + ":AAA").autofit()

    def copy_sheets(self, wb_origin_path):
        """
        Copy all sheets of the selected excel file into the current one

        Parameters
        ----------
        wb_origin_path : str/path
            Path to excel file containing sheets to add.

        Returns
        -------
        None.

        """
        wb = self.app.books.open(wb_origin_path)
        for sheet in wb.sheets:
            # copy to a new workbook
            sheet.api.Copy()

            # copy to an existing workbook by putting it in front of a
            # worksheet object
            sheet.api.Copy(Before=self.wb.sheets[0].api)

    def save(self):
        """
        Save Excel
        """
        self.app.calculate()
        try:
            self.wb.save()
        except FileNotFoundError as e:
            print(" The following is the original exception:")
            print(e)
            print("\n it may be due to invalid characters in the file name")

        self.wb.close()
        self.app.quit()


def fatal_exception(message=None):
    """
    Use this function to exit with a code error from a handled exception

    Parameters
    ----------
    message : str, optional
        Message to display. The default is None.

    Returns
    -------
    None.

    """
    # RED color
    CRED = "\033[91m"
    CEND = "\033[0m"

    if message is None:
        message = "A Fatal exception have occured"

    message = message + ", the application will now exit"
    print(CRED + " FATAL EXCEPTION: \n" + message + CEND)
    sys.exit()<|MERGE_RESOLUTION|>--- conflicted
+++ resolved
@@ -352,10 +352,6 @@
                     except KeyError:
                         # this means that the column is only one and we have
                         # two distinct DFs for values and errors
-<<<<<<< HEAD
-                        values = vals_df["Value"].values
-                        error = err_df["Error"].values
-=======
                         # depending on pandas version, these may be series or
                         # directly arrays     
                         values = vals_df["Value"]
@@ -364,7 +360,6 @@
                             values = values.values
                         if isinstance(error, pd.Series) or isinstance(error, pd.DataFrame):
                             error = error.values
->>>>>>> 2a72ffa2
 
                     lib_name = self.session.conf.get_lib_name(self.lib)
                     lib = {"x": x, "y": values, "err": error, "ylabel": lib_name}
